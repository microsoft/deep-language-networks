from abc import abstractmethod
import json
import os
from collections import defaultdict
from os.path import join as pjoin

import numpy as np
import yaml
from datasets import load_dataset as hf_load_dataset

from dln.score import OutputClasses
from dln.vi.utils import log_message


def option_shuffle(data_point, rng):
    import re

<<<<<<< HEAD
    pattern = r"\([A-Z]\)\s(.*)"
    letters = ["(A)", "(B)", "(C)", "(D)", "(E)", "(F)", "(G)"]

    input = data_point["input"]
    target = data_point["target"]
=======
    pattern = r'\([A-Z]\)\s(.*)'
    letters = ['(A)', '(B)', '(C)', '(D)', '(E)', '(F)', '(G)']

    input = data_point['input']
    target = data_point['target']
>>>>>>> fb91edf3

    if "\nOptions:\n" not in input:
        raise ValueError("Error detected in data point, Options not found.")

<<<<<<< HEAD
    input, _, options = input.partition("\nOptions:\n")
=======
    input, _, options = input.partition('\nOptions:\n')
>>>>>>> fb91edf3
    options = options.strip().split("\n")
    options_text = [re.findall(pattern, option)[-1] for option in options]

    random_indices = rng.permutation(range(len(options)))
    target_index = letters.index(target)

    new_target = letters[list(random_indices).index(target_index)]
    new_options = [options_text[i] for i in random_indices]
<<<<<<< HEAD
    new_options = [f"{letter} {text}" for letter, text in zip(letters, new_options)]

    new_data_point = {}
    new_data_point["input"] = f"{input}\nOptions:\n" + "\n".join(new_options)
    new_data_point["target"] = new_target
=======
    new_options = [f'{letter} {text}' for letter, text in zip(letters, new_options)]

    new_data_point = {}
    new_data_point['input'] = f'{input}\nOptions:\n' + '\n'.join(new_options)
    new_data_point['target'] = new_target
>>>>>>> fb91edf3

    return new_data_point


class Dataset:
    def __init__(
        self,
        dataset_path: str,
        dataset: str,
        seed: int,
        use_label_mapping: bool = True,
        append_options: bool = True,
        n_few_shots: int = -1,
        max_train_size: int = -1,
        max_dev_size: int = -1,
        max_test_size: int = -1,
    ):
        self.dataset_name = dataset
        self.data_path = dataset_path
        self.random_seed = seed
        self.n_few_shots = n_few_shots
        self.dataset_info = self._load_config(
            pjoin(os.path.dirname(os.path.abspath(__file__)), "dataset_info.yaml")
        ).get(self.dataset_name, {})
        self.label_mapping = self.dataset_info.get("label_mapping", {})
        self.use_label_mapping = use_label_mapping and self.label_mapping
        self.append_options = append_options
        self.instruction = self.dataset_info.get("instruction", "")
        protos = self.dataset_info.get('protos', list(self.label_mapping.values()))
        self.output_classes = OutputClasses(protos=protos) if protos else None

        self.rng = np.random.RandomState(self.random_seed)
        self.few_shot_rng = np.random.RandomState(self.random_seed)

        # load dataset from file
        self.dataset = dict(
            train_per_class=dict(),
            train=dict(sentence=[], label=[]),
            dev=dict(sentence=[], label=[]),
            test=dict(sentence=[], label=[]),
        )
        self.load_dataset()
        self.resize_and_compute_per_class(
            max_train_size, max_dev_size, max_test_size
        )
        self.reset()

        log_message("loaded dataset from %s ..." % self.data_path)
        log_message(
            "we have %s training, %s dev, and %s test data points."
            % (self.train_size, self.dev_size, self.test_size)
        )

    @abstractmethod
    def load_dataset(self):
        pass

    @staticmethod
    def _load_config(config_file):
        assert os.path.exists(config_file), "Invalid config file"
        with open(config_file) as reader:
            config = yaml.safe_load(reader)
        return config

    @property
    def train_size(self):
        return len(self.dataset["train"]["label"])

    @property
    def dev_size(self):
        return len(self.dataset["dev"]["label"])

    @property
    def test_size(self):
        return len(self.dataset["test"]["label"])

    def _get_few_shots(self):
        if self.n_few_shots <= 0:
            return None

        indices = []
        pick_order = self.few_shot_rng.choice(
            list(self.dataset["train_per_class"].keys()),
            len(self.dataset["train_per_class"].keys()),
            replace=False,
        )

        i = 0
        while len(indices) < self.n_few_shots:
            indices += self.few_shot_rng.choice(
                self.dataset["train_per_class"][pick_order[i % len(pick_order)]],
                1,
            ).tolist()
            i += 1
        x = [self.dataset["train"]["sentence"][i] for i in indices]

        if self.use_label_mapping:
            label_mapping = self.label_mapping
            y = [label_mapping[self.dataset["train"]["label"][i]] for i in indices]
        else:
            y = [self.dataset["train"]["label"][i] for i in indices]
        return list(zip(x, y))

<<<<<<< HEAD
    def resize(self, split, size):
        indices = np.random.permutation(np.arange(len(self.dataset[split]["label"])))[
            :size
        ]
        self.dataset[split]["label"] = [
            self.dataset[split]["label"][i] for i in indices
        ]
        self.dataset[split]["sentence"] = [
            self.dataset[split]["sentence"][i] for i in indices
        ]

    def reset(self):
        self.train_pointer, self.dev_pointer, self.test_pointer = 0, 0, 0

    def load_dataset(self):
        data_shuffling_rng = np.random.RandomState(42)

        if "bbh" in self.data_path:
            assert self.dataset_name in (
                "logical_deduction_seven_objects",
                "hyperbaton",
                "navigate",
                "date_understanding",
            ), self.dataset_name
            train_valid_file_path = os.path.join(
                self.data_path.replace("bbh", "bb_minus_bbh"),
                self.dataset_name + ".json",
            )
            with open(train_valid_file_path) as fin:
                data = json.load(fin)
                data = data["examples"]
                train_size = len(data) // 2
                dev_size = len(data) - train_size
                train_size = min(
                    train_size, 1000
                )  # some dataset has too many data, don't want to have a too large train/valid size
                dev_size = min(dev_size, 1000)
                assert train_size > 0, train_size
                assert dev_size > 0, dev_size

                data_shuffling_rng.shuffle(data)
                for i in range(len(data)):
                    if i < train_size:
                        split = "train"
                    elif i < train_size + dev_size:
                        split = "dev"
                    else:
                        break

                    # option shuffling in all cases!
                    if self.dataset_name == "date_understanding":
                        data[i] = option_shuffle(data[i], data_shuffling_rng)

                    input, target = data[i]["input"], data[i]["target"]
                    if self.dataset_name == "date_understanding" and split == "train":
                        self.dataset["dev"]["sentence"].append(input)
                        self.dataset["dev"]["label"].append(target)
                    self.dataset[split]["sentence"].append(input)
                    self.dataset[split]["label"].append(target)

            test_file_path = os.path.join(self.data_path, self.dataset_name + ".json")
            with open(test_file_path) as fin:
                data = json.load(fin)
                data = data["examples"]
                for i in range(len(data)):
                    input, target = data[i]["input"], data[i]["target"]
                    self.dataset["test"]["sentence"].append(input)
                    self.dataset["test"]["label"].append(target)

        elif "ordered_prompt" in self.data_path:
            assert self.dataset_name in ("mpqa", "trec", "subj"), self.dataset_name

            for split in ["train", "dev", "test"]:
                _split = "dev_subsample" if split == "dev" else split
                file_path = os.path.join(
                    self.data_path, self.dataset_name, _split + ".jsonl"
=======
    def resize_and_compute_per_class(self, max_train_size, max_dev_size, max_test_size):
        for split, max_size in zip(
            ("train", "dev", "test"),
            (max_train_size, max_dev_size, max_test_size),
        ):
            split_per_class = f"{split}_per_class"
            per_class = defaultdict(list)
            for index, label in enumerate(self.dataset[split]["label"]):
                per_class[label].append(index)
            self.dataset[split_per_class] = per_class

            if max_size > 0:
                log_message(f"Cutting {split} dataset to {max_size} examples.")
                indices = []
                pick_order = self.rng.choice(
                    list(self.dataset[split_per_class].keys()),
                    len(self.dataset[split_per_class].keys()),
                    replace=False,
>>>>>>> fb91edf3
                )

<<<<<<< HEAD
            with open(file_path) as fin:
                data = json.load(fin)
                for i in range(len(data)):
                    sentence, label = data[i]["sentence1"], data[i]["label"]
                    if self.append_options:
                        sentence = [sentence, "Options:"] + [
                            "- " + item for item in list(self.label_mapping.values())
                        ]
                        sentence = "\n".join(sentence)
                    if self.dataset_name == "disaster":
                        sentence = (
                            "Is the following tweet relevant to a disaster? "
                            + sentence
                        )
                    elif self.dataset_name == "airline":
                        sentence = (
                            "Is the following tweet positive, negative, or neutral? "
                            + sentence
                        )
                    sentence_list.append(sentence)
                    label_list.append(label)
            indices = data_shuffling_rng.choice(len(sentence_list), 1500, replace=False)
            for idx in indices[:1000]:
                self.dataset["train"]["sentence"].append(sentence_list[idx])
                self.dataset["train"]["label"].append(label_list[idx])
            for idx in indices[1000:1250]:
                self.dataset["dev"]["sentence"].append(sentence_list[idx])
                self.dataset["dev"]["label"].append(label_list[idx])
            for idx in indices[1250:]:
                self.dataset["test"]["sentence"].append(sentence_list[idx])
                self.dataset["test"]["label"].append(label_list[idx])
        else:
            raise NotImplementedError

        train_per_class = defaultdict(list)
        for index, label in enumerate(self.dataset["train"]["label"]):
            train_per_class[label].append(index)
        self.dataset["train_per_class"] = train_per_class

        if self.num_train_examples > 0:
            log_message(f"Cutting dataset to {self.num_train_examples} examples.")
            indices = []
            pick_order = self.rng.choice(
                list(self.dataset["train_per_class"].keys()),
                len(self.dataset["train_per_class"].keys()),
                replace=False,
            )

            i = 0
            while len(indices) < self.num_train_examples:
                indices += self.rng.choice(
                    self.dataset["train_per_class"][pick_order[i % len(pick_order)]],
                    1,
                ).tolist()
                i += 1

            self.dataset["train"]["sentence"] = [
                self.dataset["train"]["sentence"][i] for i in indices
            ]
            self.dataset["train"]["label"] = [
                self.dataset["train"]["label"][i] for i in indices
            ]
=======
                i = 0
                while len(indices) < max_size:
                    indices += self.rng.choice(
                        self.dataset[split_per_class][
                            pick_order[i % len(pick_order)]
                        ],
                        1,
                    ).tolist()
                    i += 1

                self.dataset[split]["sentence"] = [self.dataset[split]["sentence"][i] for i in indices]
                self.dataset[split]["label"] = [self.dataset[split]["label"][i] for i in indices]

                per_class = defaultdict(list)
                for index, label in enumerate(self.dataset[split]["label"]):
                    per_class[label].append(index)
                self.dataset[split_per_class] = per_class
>>>>>>> fb91edf3

    def reset(self):
        self.train_pointer, self.dev_pointer, self.test_pointer = 0, 0, 0

    def reset_pointer(self, split):
        if split == "train":
            self.train_pointer = 0
        elif split == "dev":
            self.dev_pointer = 0
        elif split == "test":
            self.test_pointer = 0

    def get_batch(self, split, batch_size, random_sample=False, balance=False):
        if balance is True and random_sample is False:
            raise ValueError("Balance batch must be sampled randomly.")
        if batch_size <= 0:
            raise ValueError(f"Batch size must be positive, got {batch_size}")
        if split not in ["train", "dev", "test"]:
            raise ValueError(f"Invalid split: {split}")

        if split == "train":
            pointer = self.train_pointer
            data_size = self.train_size
            self.train_pointer += batch_size
            if self.train_pointer >= data_size:
                self.train_pointer = 0
        elif split == "dev":
            pointer = self.dev_pointer
            data_size = self.dev_size
            self.dev_pointer += batch_size
            if self.dev_pointer >= data_size:
                self.dev_pointer = 0
        else:
            pointer = self.test_pointer
            data_size = self.test_size
            self.test_pointer += batch_size
            if self.test_pointer >= data_size:
                self.test_pointer = 0

        if random_sample is True:
            if balance is True:
                indices = []
                example_pools = {}
                for key in self.dataset[f"{split}_per_class"].keys():
                    example_pools[key] = self.rng.permutation(
                        self.dataset[f"{split}_per_class"][key]
<<<<<<< HEAD
                    )
                i = 0
                pick_order = self.rng.permutation(
                    list(self.dataset[f"{split}_per_class"].keys())
                )
=======
                )
                i = 0
                pick_order = self.rng.permutation(list(self.dataset[f"{split}_per_class"].keys()))
>>>>>>> fb91edf3
                while len(indices) < batch_size:
                    current_key = pick_order[i % len(pick_order)]

                    if sum(map(len, example_pools.values())) == 0:
<<<<<<< HEAD
                        raise ValueError(
                            f"Not enough examples to sample batch of size {batch_size}."
                        )
=======
                        raise ValueError(f"Not enough examples to sample batch of size {batch_size}.")
>>>>>>> fb91edf3

                    if len(example_pools[current_key]) > 0:
                        indices.append(example_pools[current_key][0])
                        example_pools[current_key] = example_pools[current_key][1:]
                    i += 1
            else:
                indices = self.rng.choice(data_size, batch_size, replace=False)
        else:
            start = pointer
            end = min(start + batch_size, data_size)
            indices = np.arange(start, end)

        sentence_list, label_list = [], []
        for idx in indices:
            sentence_list.append(self.dataset[split]["sentence"][idx])

            if self.use_label_mapping:
                label_mapping = self.label_mapping
                label_list.append(label_mapping[self.dataset[split]["label"][idx]])
            else:
                label_list.append(self.dataset[split]["label"][idx])

        few_shots = self._get_few_shots()
        return sentence_list, label_list, few_shots

    def iterate(self, split, batch_size, random_sample=False):
        if split == "train":
            self.train_pointer = 0
        elif split == "dev":
            self.dev_pointer = 0
        else:
            self.test_pointer = 0
        while True:
            yield self.get_batch(split, batch_size, random_sample)

            if not random_sample:
                if split == "dev" and self.dev_pointer == 0:
                    return

                if split == "test" and self.test_pointer == 0:
                    return

    def get_data(self, split, indices=None):
        """get all data from a split"""
        assert split in self.dataset
        if indices is None:
            res_sentence = self.dataset[split]["sentence"]
            res_label = self.dataset[split]["label"]
        else:
            assert isinstance(indices, list) and len(indices) > 0
            res_sentence, res_label = [], []
            for idx in indices:
                res_sentence.append(self.dataset[split]["sentence"][idx])
                res_sentence.append(self.dataset[split]["label"][idx])
        return res_sentence, res_label


def init_dataset(
    dataset_id,
    seed,
    data_dir,
    n_few_shots=-1,
    max_train_size=-1,
    max_dev_size=-1,
    max_test_size=-1,
):
    datasets = {
        "subj": OrderedPrompt,
        "mpqa": OrderedPrompt,
        "trec": OrderedPrompt,
        "disaster": Leopard,
        "airline": Leopard,
        "hyperbaton": BBH,
        "navigate": BBH,
        "date_understanding": BBH,
        "logical_deduction_seven_objects": BBH,
        "gsm8k": GSM8K,
    }
    try:
        dataset_class = datasets[dataset_id]
    except KeyError:
        raise ValueError(f"Dataset {dataset_id} not found")

    dataset = dataset_class(
        dataset_path=data_dir,
        dataset=dataset_id,
        seed=seed,
        n_few_shots=n_few_shots,
        max_train_size=max_train_size,
        max_dev_size=max_dev_size,
        max_test_size=max_test_size,
    )
<<<<<<< HEAD
    val_examples = {"hyperbaton": 300}.get(dataset_id, -1)
    protos = {
        "hyperbaton": ["a|A", "b|B"],
        "airline": ["positive|Positive", "negative|Negative", "neutral|Neutral"],
        "trec": ["description", "entity", "expression", "human", "location", "number"],
        "disaster": ["yes|Yes", "no|No"],
        "navigate": ["yes|Yes", "no|No"],
        "date_understanding": ["a|A", "b|B", "c|C", "d|D", "e|E", "f|F"],
        "logical_deduction_seven_objects": [
            "a|A",
            "b|B",
            "c|C",
            "d|D",
            "e|E",
            "f|F",
            "g|G",
        ],
    }.get(dataset_id, list(dataset.label_mapping.values()))
    output_classes = OutputClasses(protos=protos)
    return dataset, output_classes, val_examples
=======
    return dataset


class BBH(Dataset):

    def load_dataset(self):
        self.data_path = os.path.join(self.data_path, "bbh")
        data_shuffling_rng = np.random.RandomState(42)
        train_valid_file_path = os.path.join(
            self.data_path.replace("bbh", "bb_minus_bbh"),
            self.dataset_name + ".json",
        )
        with open(train_valid_file_path) as fin:
            data = json.load(fin)

        data = data["examples"]
        train_size = len(data) // 2
        dev_size = len(data) - train_size
        train_size = min(
            train_size, 1000
        )  # some dataset has too many data, don't want to have a too large train/valid size
        dev_size = min(dev_size, 1000)
        assert train_size > 0, train_size
        assert dev_size > 0, dev_size

        data_shuffling_rng.shuffle(data)
        for i in range(len(data)):
            if i < train_size:
                split = "train"
            elif i < train_size + dev_size:
                split = "dev"
            else:
                break

            # option shuffling in all multiple options cases, skip navigate (yes/no)
            if self.dataset_name != "navigate":
                data[i] = option_shuffle(data[i], data_shuffling_rng)

            input, target = data[i]["input"], data[i]["target"]

            if self.dataset_name == "date_understanding" and split == "train":
                # for date understanding, we add training data to dev set, as the dev set is too small
                self.dataset["dev"]["sentence"].append(input)
                self.dataset["dev"]["label"].append(target)
            self.dataset[split]["sentence"].append(input)
            self.dataset[split]["label"].append(target)

        test_file_path = os.path.join(self.data_path, self.dataset_name + ".json")
        with open(test_file_path) as fin:
            data = json.load(fin)
            data = data["examples"]
            for i in range(len(data)):
                input, target = data[i]["input"], data[i]["target"]
                self.dataset["test"]["sentence"].append(input)
                self.dataset["test"]["label"].append(target)

        # TODO: use a parameter instead
        if self.dataset_name == "hyperbaton":
            val_examples = 300
            self.dataset["dev"]["sentence"] = self.dataset["dev"]["sentence"][:val_examples]
            self.dataset["dev"]["label"] = self.dataset["dev"]["label"][:val_examples]


class Leopard(Dataset):

    def load_dataset(self):
        self.data_path = os.path.join(self.data_path, "leopard")
        data_shuffling_rng = np.random.RandomState(42)
        assert self.dataset_name in ("disaster", "airline"), self.dataset_name
        file_path = os.path.join(
            self.data_path, self.dataset_name, self.dataset_name + "_eval.json"
        )
        sentence_list, label_list = [], []

        with open(file_path) as fin:
            data = json.load(fin)
            for i in range(len(data)):
                sentence, label = data[i]["sentence1"], data[i]["label"]
                if self.append_options:
                    sentence = [sentence, "Options:"] + [
                        "- " + item for item in list(self.label_mapping.values())
                    ]
                    sentence = "\n".join(sentence)
                sentence_list.append(sentence)
                label_list.append(label)
        indices = data_shuffling_rng.choice(len(sentence_list), 1500, replace=False)
        for idx in indices[:1000]:
            self.dataset["train"]["sentence"].append(sentence_list[idx])
            self.dataset["train"]["label"].append(label_list[idx])
        for idx in indices[1000:1250]:
            self.dataset["dev"]["sentence"].append(sentence_list[idx])
            self.dataset["dev"]["label"].append(label_list[idx])
        for idx in indices[1250:]:
            self.dataset["test"]["sentence"].append(sentence_list[idx])
            self.dataset["test"]["label"].append(label_list[idx])


class OrderedPrompt(Dataset):

    def load_dataset(self):
        self.data_path = os.path.join(self.data_path, "ordered_prompt")
        data_shuffling_rng = np.random.RandomState(42)
        assert self.dataset_name in ("mpqa", "trec", "subj"), self.dataset_name

        for split in ["train", "dev", "test"]:
            _split = "dev_subsample" if split == "dev" else split
            file_path = os.path.join(
                self.data_path, self.dataset_name, _split + ".jsonl"
            )
            sentence_list, label_list = [], []

            with open(file_path) as fin:
                for line in fin:
                    datapoint = json.loads(line)
                    sentence, label = datapoint["sentence"], datapoint["label"]
                    if self.append_options:
                        sentence = [sentence, "Options:"] + [
                            "- " + item
                            for item in list(self.label_mapping.values())
                        ]
                        sentence = "\n".join(sentence)
                    sentence_list.append(sentence)
                    label_list.append(label)

            if split == "train":
                indices = data_shuffling_rng.choice(
                    len(sentence_list), 1000, replace=False
                )
                for idx in indices:
                    self.dataset[split]["sentence"].append(sentence_list[idx])
                    self.dataset[split]["label"].append(label_list[idx])
            elif split == "dev":
                self.dataset[split]["sentence"] = sentence_list
                self.dataset[split]["label"] = label_list
            elif split == "test":
                indices = data_shuffling_rng.choice(
                    len(sentence_list), 250, replace=False
                )
                for idx in indices:
                    self.dataset[split]["sentence"].append(sentence_list[idx])
                    self.dataset[split]["label"].append(label_list[idx])


class GSM8K(Dataset):

    def __init__(
        self,
        dataset_path: str,
        dataset: str,
        seed: int,
        use_label_mapping: bool = False,
        append_options: bool = False,
        n_few_shots: int = -1,
        max_train_size: int = -1,
        max_dev_size: int = -1,
        max_test_size: int = -1,
    ):
        if use_label_mapping or append_options:
            log_message("GSM8K does not support label mapping or append options.")


        super().__init__(
            dataset_path=dataset_path,
            dataset=dataset,
            seed=seed,
            use_label_mapping=False,
            append_options=False,
            n_few_shots=n_few_shots,
            max_train_size=max_train_size,
            max_dev_size=max_dev_size,
            max_test_size=max_test_size,
        )

    @staticmethod
    def _split_answer(answers):
        steps = []
        final_answers = []
        for answer in answers:
            s, a = answer.split("#### ")
            steps.append(s)
            final_answers.append(a)
        return steps, final_answers

    def load_dataset(self):
        self.data_path = os.path.join(self.data_path, "huggingface/datasets")
        hf_dataset = hf_load_dataset(
            self.dataset_name, 'main', cache_dir=self.data_path
        ).shuffle(seed=42)

        train_size = hf_dataset["train"].num_rows // 2
        train_dataset = hf_dataset["train"][:train_size]
        dev_dataset = hf_dataset["train"][train_size:]
        test_dataset = hf_dataset['test']

        self.dataset["train"]["sentence"] = train_dataset['question']
        self.dataset["train"]["label"] = self._split_answer(train_dataset['answer'])[1]
        self.dataset["dev"]["sentence"] = dev_dataset['question']
        self.dataset["dev"]["label"] = self._split_answer(dev_dataset['answer'])[1]

        self.dataset["test"]["sentence"] = test_dataset['question']
        self.dataset["test"]["label"] = self._split_answer(test_dataset['answer'])[1]
>>>>>>> fb91edf3
<|MERGE_RESOLUTION|>--- conflicted
+++ resolved
@@ -15,28 +15,16 @@
 def option_shuffle(data_point, rng):
     import re
 
-<<<<<<< HEAD
-    pattern = r"\([A-Z]\)\s(.*)"
-    letters = ["(A)", "(B)", "(C)", "(D)", "(E)", "(F)", "(G)"]
-
-    input = data_point["input"]
-    target = data_point["target"]
-=======
     pattern = r'\([A-Z]\)\s(.*)'
     letters = ['(A)', '(B)', '(C)', '(D)', '(E)', '(F)', '(G)']
 
     input = data_point['input']
     target = data_point['target']
->>>>>>> fb91edf3
 
     if "\nOptions:\n" not in input:
         raise ValueError("Error detected in data point, Options not found.")
 
-<<<<<<< HEAD
-    input, _, options = input.partition("\nOptions:\n")
-=======
     input, _, options = input.partition('\nOptions:\n')
->>>>>>> fb91edf3
     options = options.strip().split("\n")
     options_text = [re.findall(pattern, option)[-1] for option in options]
 
@@ -45,19 +33,11 @@
 
     new_target = letters[list(random_indices).index(target_index)]
     new_options = [options_text[i] for i in random_indices]
-<<<<<<< HEAD
-    new_options = [f"{letter} {text}" for letter, text in zip(letters, new_options)]
-
-    new_data_point = {}
-    new_data_point["input"] = f"{input}\nOptions:\n" + "\n".join(new_options)
-    new_data_point["target"] = new_target
-=======
     new_options = [f'{letter} {text}' for letter, text in zip(letters, new_options)]
 
     new_data_point = {}
     new_data_point['input'] = f'{input}\nOptions:\n' + '\n'.join(new_options)
     new_data_point['target'] = new_target
->>>>>>> fb91edf3
 
     return new_data_point
 
@@ -161,84 +141,6 @@
             y = [self.dataset["train"]["label"][i] for i in indices]
         return list(zip(x, y))
 
-<<<<<<< HEAD
-    def resize(self, split, size):
-        indices = np.random.permutation(np.arange(len(self.dataset[split]["label"])))[
-            :size
-        ]
-        self.dataset[split]["label"] = [
-            self.dataset[split]["label"][i] for i in indices
-        ]
-        self.dataset[split]["sentence"] = [
-            self.dataset[split]["sentence"][i] for i in indices
-        ]
-
-    def reset(self):
-        self.train_pointer, self.dev_pointer, self.test_pointer = 0, 0, 0
-
-    def load_dataset(self):
-        data_shuffling_rng = np.random.RandomState(42)
-
-        if "bbh" in self.data_path:
-            assert self.dataset_name in (
-                "logical_deduction_seven_objects",
-                "hyperbaton",
-                "navigate",
-                "date_understanding",
-            ), self.dataset_name
-            train_valid_file_path = os.path.join(
-                self.data_path.replace("bbh", "bb_minus_bbh"),
-                self.dataset_name + ".json",
-            )
-            with open(train_valid_file_path) as fin:
-                data = json.load(fin)
-                data = data["examples"]
-                train_size = len(data) // 2
-                dev_size = len(data) - train_size
-                train_size = min(
-                    train_size, 1000
-                )  # some dataset has too many data, don't want to have a too large train/valid size
-                dev_size = min(dev_size, 1000)
-                assert train_size > 0, train_size
-                assert dev_size > 0, dev_size
-
-                data_shuffling_rng.shuffle(data)
-                for i in range(len(data)):
-                    if i < train_size:
-                        split = "train"
-                    elif i < train_size + dev_size:
-                        split = "dev"
-                    else:
-                        break
-
-                    # option shuffling in all cases!
-                    if self.dataset_name == "date_understanding":
-                        data[i] = option_shuffle(data[i], data_shuffling_rng)
-
-                    input, target = data[i]["input"], data[i]["target"]
-                    if self.dataset_name == "date_understanding" and split == "train":
-                        self.dataset["dev"]["sentence"].append(input)
-                        self.dataset["dev"]["label"].append(target)
-                    self.dataset[split]["sentence"].append(input)
-                    self.dataset[split]["label"].append(target)
-
-            test_file_path = os.path.join(self.data_path, self.dataset_name + ".json")
-            with open(test_file_path) as fin:
-                data = json.load(fin)
-                data = data["examples"]
-                for i in range(len(data)):
-                    input, target = data[i]["input"], data[i]["target"]
-                    self.dataset["test"]["sentence"].append(input)
-                    self.dataset["test"]["label"].append(target)
-
-        elif "ordered_prompt" in self.data_path:
-            assert self.dataset_name in ("mpqa", "trec", "subj"), self.dataset_name
-
-            for split in ["train", "dev", "test"]:
-                _split = "dev_subsample" if split == "dev" else split
-                file_path = os.path.join(
-                    self.data_path, self.dataset_name, _split + ".jsonl"
-=======
     def resize_and_compute_per_class(self, max_train_size, max_dev_size, max_test_size):
         for split, max_size in zip(
             ("train", "dev", "test"),
@@ -257,73 +159,8 @@
                     list(self.dataset[split_per_class].keys()),
                     len(self.dataset[split_per_class].keys()),
                     replace=False,
->>>>>>> fb91edf3
                 )
 
-<<<<<<< HEAD
-            with open(file_path) as fin:
-                data = json.load(fin)
-                for i in range(len(data)):
-                    sentence, label = data[i]["sentence1"], data[i]["label"]
-                    if self.append_options:
-                        sentence = [sentence, "Options:"] + [
-                            "- " + item for item in list(self.label_mapping.values())
-                        ]
-                        sentence = "\n".join(sentence)
-                    if self.dataset_name == "disaster":
-                        sentence = (
-                            "Is the following tweet relevant to a disaster? "
-                            + sentence
-                        )
-                    elif self.dataset_name == "airline":
-                        sentence = (
-                            "Is the following tweet positive, negative, or neutral? "
-                            + sentence
-                        )
-                    sentence_list.append(sentence)
-                    label_list.append(label)
-            indices = data_shuffling_rng.choice(len(sentence_list), 1500, replace=False)
-            for idx in indices[:1000]:
-                self.dataset["train"]["sentence"].append(sentence_list[idx])
-                self.dataset["train"]["label"].append(label_list[idx])
-            for idx in indices[1000:1250]:
-                self.dataset["dev"]["sentence"].append(sentence_list[idx])
-                self.dataset["dev"]["label"].append(label_list[idx])
-            for idx in indices[1250:]:
-                self.dataset["test"]["sentence"].append(sentence_list[idx])
-                self.dataset["test"]["label"].append(label_list[idx])
-        else:
-            raise NotImplementedError
-
-        train_per_class = defaultdict(list)
-        for index, label in enumerate(self.dataset["train"]["label"]):
-            train_per_class[label].append(index)
-        self.dataset["train_per_class"] = train_per_class
-
-        if self.num_train_examples > 0:
-            log_message(f"Cutting dataset to {self.num_train_examples} examples.")
-            indices = []
-            pick_order = self.rng.choice(
-                list(self.dataset["train_per_class"].keys()),
-                len(self.dataset["train_per_class"].keys()),
-                replace=False,
-            )
-
-            i = 0
-            while len(indices) < self.num_train_examples:
-                indices += self.rng.choice(
-                    self.dataset["train_per_class"][pick_order[i % len(pick_order)]],
-                    1,
-                ).tolist()
-                i += 1
-
-            self.dataset["train"]["sentence"] = [
-                self.dataset["train"]["sentence"][i] for i in indices
-            ]
-            self.dataset["train"]["label"] = [
-                self.dataset["train"]["label"][i] for i in indices
-            ]
-=======
                 i = 0
                 while len(indices) < max_size:
                     indices += self.rng.choice(
@@ -341,7 +178,6 @@
                 for index, label in enumerate(self.dataset[split]["label"]):
                     per_class[label].append(index)
                 self.dataset[split_per_class] = per_class
->>>>>>> fb91edf3
 
     def reset(self):
         self.train_pointer, self.dev_pointer, self.test_pointer = 0, 0, 0
@@ -388,28 +224,14 @@
                 for key in self.dataset[f"{split}_per_class"].keys():
                     example_pools[key] = self.rng.permutation(
                         self.dataset[f"{split}_per_class"][key]
-<<<<<<< HEAD
-                    )
-                i = 0
-                pick_order = self.rng.permutation(
-                    list(self.dataset[f"{split}_per_class"].keys())
-                )
-=======
                 )
                 i = 0
                 pick_order = self.rng.permutation(list(self.dataset[f"{split}_per_class"].keys()))
->>>>>>> fb91edf3
                 while len(indices) < batch_size:
                     current_key = pick_order[i % len(pick_order)]
 
                     if sum(map(len, example_pools.values())) == 0:
-<<<<<<< HEAD
-                        raise ValueError(
-                            f"Not enough examples to sample batch of size {batch_size}."
-                        )
-=======
                         raise ValueError(f"Not enough examples to sample batch of size {batch_size}.")
->>>>>>> fb91edf3
 
                     if len(example_pools[current_key]) > 0:
                         indices.append(example_pools[current_key][0])
@@ -502,28 +324,6 @@
         max_dev_size=max_dev_size,
         max_test_size=max_test_size,
     )
-<<<<<<< HEAD
-    val_examples = {"hyperbaton": 300}.get(dataset_id, -1)
-    protos = {
-        "hyperbaton": ["a|A", "b|B"],
-        "airline": ["positive|Positive", "negative|Negative", "neutral|Neutral"],
-        "trec": ["description", "entity", "expression", "human", "location", "number"],
-        "disaster": ["yes|Yes", "no|No"],
-        "navigate": ["yes|Yes", "no|No"],
-        "date_understanding": ["a|A", "b|B", "c|C", "d|D", "e|E", "f|F"],
-        "logical_deduction_seven_objects": [
-            "a|A",
-            "b|B",
-            "c|C",
-            "d|D",
-            "e|E",
-            "f|F",
-            "g|G",
-        ],
-    }.get(dataset_id, list(dataset.label_mapping.values()))
-    output_classes = OutputClasses(protos=protos)
-    return dataset, output_classes, val_examples
-=======
     return dataset
 
 
@@ -607,6 +407,18 @@
                         "- " + item for item in list(self.label_mapping.values())
                     ]
                     sentence = "\n".join(sentence)
+                # append short description of the task
+                if self.dataset_name == "disaster":
+                    sentence = (
+                        "Is the following tweet relevant to a disaster? "
+                        + sentence
+                    )
+                # append short description of the task
+                elif self.dataset_name == "airline":
+                    sentence = (
+                        "Is the following tweet positive, negative, or neutral? "
+                        + sentence
+                    )
                 sentence_list.append(sentence)
                 label_list.append(label)
         indices = data_shuffling_rng.choice(len(sentence_list), 1500, replace=False)
@@ -724,5 +536,4 @@
         self.dataset["dev"]["label"] = self._split_answer(dev_dataset['answer'])[1]
 
         self.dataset["test"]["sentence"] = test_dataset['question']
-        self.dataset["test"]["label"] = self._split_answer(test_dataset['answer'])[1]
->>>>>>> fb91edf3
+        self.dataset["test"]["label"] = self._split_answer(test_dataset['answer'])[1]