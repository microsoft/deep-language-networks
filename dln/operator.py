from abc import ABC, abstractmethod
from typing import List, Union
import asyncio
import numpy as np
import openai
import logging
<<<<<<< HEAD
import tiktoken
=======
>>>>>>> 89139e7e
import os
from tenacity import (
    retry,
    stop_after_attempt,
    wait_exponential,
    retry_if_exception_type,
)


openai.util.logger.setLevel(logging.WARNING)

<<<<<<< HEAD
def compute_cost(inputs):
    assert forward_interpreter is not None
    return np.sum(list([len(forward_interpreter.encode(input)) for input in inputs]))


class GPT:
    AVAILABLE_MODELS = [
        "text-davinci-003",
        "text-davinci-002",
        "code-davinci-002",
        "text-curie-001",
        "text-babbage-001",
        "text-ada-001",
        "gpt-3.5-turbo",
        "gpt-4",
        "gpt-4-32k",
        "gpt-4-0613",
        "any",
    ]

    def __init__(self, model_name="text-davinci-003", **generation_options):
        if model_name not in self.AVAILABLE_MODELS:
            raise ValueError(
                f"model_name should be one of: {','.join(self.AVAILABLE_MODELS)}"
            )

        self.generation_options = generation_options
        self.engine = model_name

        if self.engine == "any":
            openai.api_base = "http://0.0.0.0:8081"
            openai.api_key = "any"
            openai.api_type = "openai"
            self.encoder = tiktoken.encoding_for_model("text-davinci-003")
        else:
            self.encoder = tiktoken.encoding_for_model(self.engine)
        openai.api_version = os.environ.get('OPENAI_API_VERSION')

    def encode(self, string):
        return self.encoder.encode(string)

    @property
    def has_log_probs(self):
        return not (
            "gpt-3.5" in self.engine or
            "gpt-4" in self.engine or
            "gpt-35" in self.engine or
            "gpt-4-0613" in self.engine
        )

    @retry(
=======

def _retry_request(min_wait=4, max_wait=10, max_attempts=100):
    return retry(
>>>>>>> 89139e7e
        reraise=True,
        stop=stop_after_attempt(max_attempts),
        wait=wait_exponential(multiplier=1, min=min_wait, max=max_wait),
        retry=(
            retry_if_exception_type(openai.error.Timeout)
            | retry_if_exception_type(openai.error.APIError)
            | retry_if_exception_type(openai.error.APIConnectionError)
            | retry_if_exception_type(openai.error.RateLimitError)
            | retry_if_exception_type(openai.error.ServiceUnavailableError)
        ),
    )


def _parse_openai_response(
    response,
    return_logprobs=False,
    raw_logprobs=False,
    top_logprobs=False,
    **kwargs,
):
    output = []
    nlls = []
    lengths = []
    for response in response["choices"]:
        output.append(response["text"].strip())
        if raw_logprobs:
            nlls.append(response["logprobs"]["token_logprobs"])
            lengths.append(response["logprobs"]["tokens"])
        elif top_logprobs:
            nlls.append(response["logprobs"]["top_logprobs"])
            lengths.append(response["logprobs"]["tokens"])
        else:
            if "token_logprobs" in response["logprobs"]:
                nlls.append(sum(response["logprobs"]["token_logprobs"]))
                lengths.append(len(response["logprobs"]["token_logprobs"]))
            else:
                nlls.append(-np.inf)
                lengths.append(1)

    if return_logprobs:
        output = list(zip(output, nlls, lengths))
    return output


class LLM(ABC):

    def __init__(self, model_name: str, **generation_options):
        self.generation_options = generation_options
        self.engine = model_name

    def __call__(self, inputs: Union[List[str], str], **kwargs) -> List[str]:
        return self.generate(inputs, **kwargs)

    @abstractmethod
    def generate(self, inputs: Union[List[str], str], **kwargs) -> List[str]:
        raise NotImplementedError

    @abstractmethod
    def encode(self, string: str) -> List[int]:
        raise NotImplementedError

    @property
    @abstractmethod
    def has_logprobs(self) -> bool:
        raise NotImplementedError
    
    def compute_cost(self, inputs: List[str]) -> float:
        return np.sum(list([len(self.encode(input)) for input in inputs]))


class GPT(LLM):

    CHAT_COMPLETION_MODELS = [
        "gpt-35-turbo",  # azure
        "gpt-3.5-turbo",
        "gpt-4",
        "gpt-4-32k",
        "gpt-4-0613",
    ]

    COMPLETION_MODELS = [
        "text-davinci-003",
        "text-davinci-002",
        "code-davinci-002",
        "text-curie-001",
        "text-babbage-001",
        "text-ada-001",
    ]

    AVAILABLE_MODELS = CHAT_COMPLETION_MODELS + COMPLETION_MODELS
    LOGPROBS_MODELS = COMPLETION_MODELS.copy()

    def __init__(self, model_name: str = "text-davinci-003", **generation_options):
        if model_name not in self.AVAILABLE_MODELS:
            raise ValueError(
                f"GPT model_name should be one of: {','.join(self.AVAILABLE_MODELS)}"
            )
        super().__init__(model_name, **generation_options)
        engine_for_encoder = self.engine
        if engine_for_encoder == "gpt-35-turbo":
            engine_for_encoder = "gpt-3.5-turbo"
        self.encoder = instantiate_tokenizer(engine_for_encoder)
        openai.api_version = os.environ.get('OPENAI_API_VERSION')
        self._has_logprobs = self.engine in self.LOGPROBS_MODELS

    def encode(self, string: str) -> List[int]:
        return self.encoder.encode(string)

    @property
    def has_logprobs(self) -> bool:
        return self._has_logprobs

    @_retry_request(min_wait=4, max_wait=10, max_attempts=100)
    async def _aget_chat_completion_response(self, prompt, **kwargs):
        """
        prompting chatgpt via openai api
        now batching only works for completion, not on chat
        """
        if openai.api_type == "azure":
            try:
                response = await openai.ChatCompletion.acreate(
                    deployment_id=self.engine,
                    messages=[{"role": "user", "content": prompt}],
                    **kwargs,
                )
            except openai.InvalidRequestError as e:
                # Most likely a content filtering error from Azure.
                logging.warn(str(e))
                return str(e)
        else:
            response = await openai.ChatCompletion.acreate(
                model=self.engine,
                messages=[{"role": "user", "content": prompt}],
                **kwargs,
            )

        if "content" not in response["choices"][0]["message"]:
            return ""

        output = response["choices"][0]["message"]["content"].strip()
        return output

    @_retry_request(min_wait=4, max_wait=10, max_attempts=100)
    def _get_completion_response(
        self,
        prompt_batch,
        return_logprobs=False,
        raw_logprobs=False,
        top_logprobs=False,
        **kwargs,
    ):
        """
        prompting gpt-3 via openai api
        now batching only works for completion, not on chat
        """
        logging.debug(kwargs)

        try:
            response = openai.Completion.create(
                engine=self.engine,
                prompt=prompt_batch,
                logprobs=top_logprobs or 1,
                **kwargs,
            )
        except openai.InvalidRequestError as e:
            # Most likely a content filtering error from Azure.
            if "filtering" in str(e):
                logging.warn(str(e))
                # Process each element in the batch individually.
                response = {"choices": []}
                for prompt in prompt_batch:
                    try:
                        response["choices"].append(
                            openai.Completion.create(
                                engine=self.engine,
                                prompt=prompt,
                                logprobs=top_logprobs or 1,
                                **kwargs,
                            )["choices"][0]
                        )
                    except openai.InvalidRequestError as e:
                        response["choices"].append(
                            {
                                "text": str(e),
                                "logprobs": {
                                    "token_logprobs": [0],
                                    "top_logprobs": [{}],
                                    "tokens": {}
                                },
                            }
                        )
            else:
                raise e

        return _parse_openai_response(response, return_logprobs, raw_logprobs, top_logprobs)

    async def _gather_chat_response(self, inputs, **generation_options):
        outputs = await asyncio.gather(
            *[
                self._aget_chat_completion_response(_input, **generation_options)
                for _input in inputs
            ]
        )
        return outputs

    def _mini_batch(self, inputs, batch_size=20):
        input_length = len(inputs)
        num_batches = input_length // batch_size + (
            1 if input_length % batch_size > 0 else 0
        )
        for i in range(num_batches):
            input_batch = inputs[batch_size * i : batch_size * (i + 1)]
            yield input_batch

    def generate(
        self,
        inputs: Union[List[str], str],
        async_generation: bool = True,
        batch_size: int = 20,
        **kwargs,
    ) -> List[str]:
        if not isinstance(inputs, list):
            inputs = [inputs]
        generation_options = self.generation_options.copy()
        generation_options.update(**kwargs)

<<<<<<< HEAD
        if self.engine in ("gpt-3.5-turbo", "gpt-4", "gpt-4-32k", "gpt-4-0613", "any"):
            if "return_logprobs" in generation_options:
                del generation_options["return_logprobs"]
=======
        if "return_logprobs" in generation_options and not self.has_logprobs:
            logging.warn(
                f"return_logprobs is not supported for model {self.engine}"
            )
            del generation_options["return_logprobs"]
>>>>>>> 89139e7e

        if self.engine in self.CHAT_COMPLETION_MODELS:
            if async_generation is True:
                # async call api, devide to mini batches to avoid call rate limit
                outputs = []
                for input_batch in self._mini_batch(inputs, batch_size=10):
                    outputs_batch = asyncio.run(
                        self._gather_chat_response(input_batch, **generation_options)
                    )
                    outputs = outputs + outputs_batch
            else:
                # call api one by one
                outputs = [
                    asyncio.run(
                        self._aget_chat_completion_response(_input, **generation_options)
                    )
                    for _input in inputs
                ]
        else:
            # completion_models, devide to mini batches (max batch size = 20 according to openai)
            outputs = []
            for input_batch in self._mini_batch(inputs, batch_size=batch_size):
                outputs_batch = self._get_completion_response(
                    input_batch, **generation_options
                )
                outputs = outputs + outputs_batch
        return outputs


class VLLM(LLM):

    def __init__(self, model_name: str, **generation_options):
        super().__init__(model_name, **generation_options)
        self.encoder = instantiate_tokenizer(model_name)

    @_retry_request(min_wait=1, max_wait=1, max_attempts=100)
    async def _aget_vllm_response(self, input, **kwargs):
        response = await openai.Completion.acreate(
            model=self.engine,
            prompt=input,
            logprobs=kwargs.get("top_logprobs") or 1,
            **kwargs,
        )
        return _parse_openai_response(response, **kwargs)[0]

    async def _gather_vllm_response(self, inputs, **kwargs):
        outputs = await asyncio.gather(
            *[
                self._aget_vllm_response(_input, **kwargs)
                for _input in inputs
            ]
        )
        return outputs

    def generate(
        self,
        inputs: Union[List[str], str],
        async_generation: bool = True,
        **kwargs
    ) -> List[str]:
        if not isinstance(inputs, list):
            inputs = [inputs]
        generation_options = self.generation_options.copy()
        generation_options.update(**kwargs)
        if async_generation:
            outputs = asyncio.run(
                self._gather_vllm_response(inputs, **generation_options)
            )
        else:
            outputs = [
                asyncio.run(
                    self._aget_vllm_response(_input, **generation_options)
                )
                for _input in inputs
            ]
        return outputs

    def encode(self, string: str) -> List[int]:
        return self.encoder.encode(string)

    @property
    def has_logprobs(self) -> bool:
        return True


def instantiate_model(model_name: str, **generation_options) -> LLM:
    if model_name in GPT.AVAILABLE_MODELS:
        return GPT(model_name, **generation_options)
    return VLLM(model_name, **generation_options)


def instantiate_tokenizer(model_name: str):
    if model_name in GPT.AVAILABLE_MODELS:
        import tiktoken
        encoder = tiktoken.encoding_for_model(model_name)
    else:
        from transformers import AutoTokenizer
        if model_name.startswith("/"):
            pretrained_path = os.getenv("TOKENIZER_PATH")
        else:
            pretrained_path = model_name
        encoder = AutoTokenizer.from_pretrained(pretrained_path)
    return encoder<|MERGE_RESOLUTION|>--- conflicted
+++ resolved
@@ -4,10 +4,6 @@
 import numpy as np
 import openai
 import logging
-<<<<<<< HEAD
-import tiktoken
-=======
->>>>>>> 89139e7e
 import os
 from tenacity import (
     retry,
@@ -19,63 +15,9 @@
 
 openai.util.logger.setLevel(logging.WARNING)
 
-<<<<<<< HEAD
-def compute_cost(inputs):
-    assert forward_interpreter is not None
-    return np.sum(list([len(forward_interpreter.encode(input)) for input in inputs]))
-
-
-class GPT:
-    AVAILABLE_MODELS = [
-        "text-davinci-003",
-        "text-davinci-002",
-        "code-davinci-002",
-        "text-curie-001",
-        "text-babbage-001",
-        "text-ada-001",
-        "gpt-3.5-turbo",
-        "gpt-4",
-        "gpt-4-32k",
-        "gpt-4-0613",
-        "any",
-    ]
-
-    def __init__(self, model_name="text-davinci-003", **generation_options):
-        if model_name not in self.AVAILABLE_MODELS:
-            raise ValueError(
-                f"model_name should be one of: {','.join(self.AVAILABLE_MODELS)}"
-            )
-
-        self.generation_options = generation_options
-        self.engine = model_name
-
-        if self.engine == "any":
-            openai.api_base = "http://0.0.0.0:8081"
-            openai.api_key = "any"
-            openai.api_type = "openai"
-            self.encoder = tiktoken.encoding_for_model("text-davinci-003")
-        else:
-            self.encoder = tiktoken.encoding_for_model(self.engine)
-        openai.api_version = os.environ.get('OPENAI_API_VERSION')
-
-    def encode(self, string):
-        return self.encoder.encode(string)
-
-    @property
-    def has_log_probs(self):
-        return not (
-            "gpt-3.5" in self.engine or
-            "gpt-4" in self.engine or
-            "gpt-35" in self.engine or
-            "gpt-4-0613" in self.engine
-        )
-
-    @retry(
-=======
 
 def _retry_request(min_wait=4, max_wait=10, max_attempts=100):
     return retry(
->>>>>>> 89139e7e
         reraise=True,
         stop=stop_after_attempt(max_attempts),
         wait=wait_exponential(multiplier=1, min=min_wait, max=max_wait),
@@ -302,17 +244,11 @@
         generation_options = self.generation_options.copy()
         generation_options.update(**kwargs)
 
-<<<<<<< HEAD
-        if self.engine in ("gpt-3.5-turbo", "gpt-4", "gpt-4-32k", "gpt-4-0613", "any"):
-            if "return_logprobs" in generation_options:
-                del generation_options["return_logprobs"]
-=======
         if "return_logprobs" in generation_options and not self.has_logprobs:
             logging.warn(
                 f"return_logprobs is not supported for model {self.engine}"
             )
             del generation_options["return_logprobs"]
->>>>>>> 89139e7e
 
         if self.engine in self.CHAT_COMPLETION_MODELS:
             if async_generation is True:
