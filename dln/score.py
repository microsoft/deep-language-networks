import logging
from dataclasses import dataclass
from typing import Any, List

import numpy as np

from dln.operator import LLM


@dataclass
class ScoreRequest:
    context: str
    target: str
    payload: Any = None


@dataclass
class OutputClasses:
    protos: List[str]

    def __iter__(self):
        return iter(self.protos)

    def __len__(self):
        return len(self.protos)

    def verbalizers(self, i):
        return self.protos[i].split("|")

    def prototype(self, i):
        return self.protos[i].split("|")[0]


@dataclass
class LogProbs:
    logp_targets: np.ndarray
    distribution: np.ndarray


class LogProbsScore:
<<<<<<< HEAD
    cache = {}
    eval_cache = {}

    def __init__(self, forward_evaluate: LLM):
        self.forward_evaluate = forward_evaluate
        self.burn_in_ratio = 0.1
=======

    def __init__(self, forward_evaluate: LLM):
        self.forward_evaluate = forward_evaluate
        self.cache = {}
>>>>>>> fb91edf3

    def score_requests(self, requests, output_classes=None, agg="max") -> LogProbs:
        # create the batched inputs for the model
        if output_classes is not None:
            return self._forward_logprobs_score_api_with_classes(
                [b.context for b in requests],
                [b.target for b in requests],
                output_classes,
                agg=agg,
            )
        return self._forward_logprobs_score_api(
            [b.context for b in requests],
            [b.target for b in requests],
        )

    def _forward_logprobs_score_api_with_classes(
        self, contexts, targets, output_classes, agg="max"
    ) -> LogProbs:
        eval_kwargs = {
            "temperature": 0.,
            "max_tokens": 1,
            "echo": False,
            "return_logprobs": True,
            "raw_logprobs": False,
            "top_logprobs": 100,
        }
        
        output_logprobs = []
        output_distribs = []

        to_eval = []
        for context in contexts:
            if context not in self.cache:
                context_ = f"{context}\n"
                to_eval.append(context_)

        print("# Scoring requests = {}".format(len(contexts)))
        print("# Scoring non cached requests = {}".format(len(to_eval)))

        partial_results = self.forward_evaluate(
            to_eval,
            async_generation=True,
            **eval_kwargs,
        )
        for context, result in zip(to_eval, partial_results):
            assert context not in self.cache
            self.cache[context.strip()] = result

        eval_results = []
        for context in contexts:
            eval_results.append(self.cache[context])

        top_logprobs = []
        for context, result in zip(contexts, eval_results):
            context_top_logprobs = result[1][0]
            top_logprobs.append(dict(context_top_logprobs))

        output_logprobs = []
        output_distribs = []
        for context, target, context_top_logprobs in zip(contexts, targets, top_logprobs):
            # make this fixed
            if context_top_logprobs:
                min_prob = np.exp(np.min(list(context_top_logprobs.values())))
            else:
                min_prob = 1e-6

            output_classes_scores = np.asarray([min_prob for _ in output_classes])
            # accumulate probability mass for each class verbalizer
            # the class verbalizer can be either " a" or "a" (with or without space)
            extenders = [
                " ",  # gpt case, regular space
                "▁",  # llama case, this is not an underscore ord("_") -> 95, but a special character ord("▁") -> 9601
            ]
            for i in range(len(output_classes)):
                verbalizers = output_classes.verbalizers(i)
                verbalizers.extend([f"{e}{v}" for v in verbalizers for e in extenders])
                verbalizers = set(verbalizers)
                verbalizers_scores = [0.]
                for verbalizer in verbalizers:
                    if verbalizer in context_top_logprobs:
                        prob_orig = np.exp(context_top_logprobs[verbalizer])
                    else:
                        prob_orig = min_prob
                    verbalizers_scores.append(prob_orig)
                if agg == "max":
                    output_classes_scores[i] += np.max(verbalizers_scores)
                else:
                    output_classes_scores[i] += np.sum(verbalizers_scores)
            output_class_index = [i for i, output_class in enumerate(output_classes) if target in output_class.split("|")]
            assert (
                len(output_class_index) == 1
            ), "The target shouldn't appear in two output classes! {}".format(target)
            # accuracy here
            output_classes_scores = output_classes_scores / output_classes_scores.sum()
            output_logprobs.append(np.log(output_classes_scores[output_class_index[0]]))
            output_distribs.append(output_classes_scores)
        return LogProbs(np.asarray(output_logprobs), np.asarray(output_distribs))

    def _forward_logprobs_score_api(self, contexts, targets) -> LogProbs:
        logging.info("# Scoring requests = {}".format(len(contexts)))
        eval_kwargs = {
            "temperature": 0,
            "max_tokens": 0,
            "echo": True,
            "return_logprobs": True,
            "raw_logprobs": True,
        }

        def get_eval_key(context, target):
            return f"{context}\n{target}"

        eval_keys = []
        for context, target in zip(contexts, targets):
            to_eval = get_eval_key(context, target)
            if to_eval not in self.eval_cache:
                eval_keys.append(to_eval)

        print("# Scoring requests = {}".format(len(contexts)))
        print("# Scoring non cached requests = {}".format(len(eval_keys)))

        # there might be doubles in the eval_batch, so we need to
        # only perform unique evals
        eval_results = self.forward_evaluate(
            eval_keys,
            async_generation=True,
            **eval_kwargs,
        )

        for eval_key, eval_result in zip(eval_keys, eval_results):
            self.eval_cache[eval_key] = eval_result

        # get the results in the same order as the eval_batch
        eval_results = []
        for context, target in zip(contexts, targets):
            to_eval = get_eval_key(context, target)
            eval_results.append(self.eval_cache[to_eval])

        # get the nll results
        log_probs = [eval_result[1] for eval_result in eval_results]

        # get the logprobs results
        output_logprobs = []
        context_logprobs = []
        all_output_logprobs = []

        for context, token_log_probs in zip(contexts, log_probs):
            num_tokens_prompt = len(self.forward_evaluate.encode(context))
            burn_in_tokens = int(self.burn_in_ratio * (len(token_log_probs) - num_tokens_prompt))
            target_log_probs = token_log_probs[num_tokens_prompt + burn_in_tokens:]
            context_log_probs = token_log_probs[1:num_tokens_prompt]
            all_output_logprobs.append(target_log_probs)
            output_logprobs.append(sum(target_log_probs) / (len(target_log_probs) + 1e-5))
            context_logprobs.append(sum(context_log_probs) / (len(context_log_probs) + 1e-5))

        return LogProbs(np.asarray(output_logprobs), np.asarray(context_logprobs))<|MERGE_RESOLUTION|>--- conflicted
+++ resolved
@@ -38,19 +38,13 @@
 
 
 class LogProbsScore:
-<<<<<<< HEAD
     cache = {}
     eval_cache = {}
 
     def __init__(self, forward_evaluate: LLM):
         self.forward_evaluate = forward_evaluate
-        self.burn_in_ratio = 0.1
-=======
-
-    def __init__(self, forward_evaluate: LLM):
-        self.forward_evaluate = forward_evaluate
+        self.burn_in_ratio = 0.05
         self.cache = {}
->>>>>>> fb91edf3
 
     def score_requests(self, requests, output_classes=None, agg="max") -> LogProbs:
         # create the batched inputs for the model
