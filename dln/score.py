--- conflicted
+++ resolved
@@ -71,15 +71,9 @@
         context_to_position = {context: i for i, context in enumerate(unique_contexts)}
         to_eval = [f"{context}\n" for context in unique_contexts]
 
-<<<<<<< HEAD
         logging.debug("# Scoring requests = {}".format(len(contexts)))
         logging.debug("# Scoring unique requests = {}".format(len(unique_contexts)))
-        eval_results = forward_evaluate(
-=======
-        print("# Scoring requests = {}".format(len(contexts)))
-        print("# Scoring unique requests = {}".format(len(unique_contexts)))
         eval_results = self.forward_evaluate(
->>>>>>> 89139e7e
             to_eval,
             async_generation=True,
             **eval_kwargs,
@@ -135,12 +129,8 @@
         return LogProbs(np.asarray(output_logprobs), np.asarray(output_distribs))
 
     def _forward_logprobs_score_api(self, contexts, targets) -> LogProbs:
-<<<<<<< HEAD
         logging.debug("# Scoring requests = {}".format(len(contexts)))
 
-=======
-        logging.info("# Scoring requests = {}".format(len(contexts)))
->>>>>>> 89139e7e
         eval_kwargs = {
             "temperature": 0,
             "max_tokens": 0,
