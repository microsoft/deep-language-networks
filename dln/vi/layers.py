--- conflicted
+++ resolved
@@ -79,16 +79,9 @@
                 max_len = 0
 
                 for i in range(len(output_classes)):
-<<<<<<< HEAD
-                    for verbalizer in output_classes.verbalizers(i):
-                        token_ids = self.forward_evaluate.encode(verbalizer)
-                        max_len = max(max_len, len(token_ids))
-                        assert max_len == 1
-=======
                     for realization in output_classes.verbalizers(i):
                         token_ids = self.forward_evaluate.encode(realization)
                         max_len = max(max_len, len(token_ids))
->>>>>>> fb91edf3
                         logit_bias[token_ids[0]] = 100
 
                 outputs = self.forward_evaluate(
