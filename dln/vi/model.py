from collections import Counter

import numpy as np
from termcolor import colored

from dln.postprocessing import postprocess_prediction
from dln.loss import LLoss
from dln.operator import LLM
from dln.score import LogProbsScore, OutputClasses
from dln.vi.layers import PriorLayer, ResidualPriorLayer
from dln.vi.sampler import PosteriorSampler, PromptSampler
from dln.vi.utils import compute_pairwise_kl, log_message, ResultLogEntry
from dln.operator import compute_cost


class VILModel:
    def __init__(
        self,
        loss_fn: LLoss,
        init_p1: str = "",
        init_p2: str = "",
        two_layers=True,
        num_h_samples: int = 3,
        num_p_samples: int = 5,
        use_h_argmax: bool = False,
<<<<<<< HEAD
        q_prompt: str = "q_action_prompt:latest",
        q_hidden: str = "suffix_forward_tbs:latest",
=======
        forward_evaluate: LLM = None,
        prompt_sampler_1: PromptSampler = None,
        prompt_sampler_2: PromptSampler = None,
        posterior_sampler : PosteriorSampler = None,
        logprobs_score: LogProbsScore = None,
>>>>>>> 89139e7e
        p_hidden: str = "suffix_forward_tbs:latest",
        p_class: str = "classify_forward:latest",
        p_residual: str = "classify_residual:latest",
        output_classes: OutputClasses = None,
        strip_options_for_hidden: bool = False,
        strip_answer_for_hidden: bool = False,
        trust_factor: float = 0.0,
        forward_use_classes: bool = False,
        held_out_prompt_ranking: bool = False,
        use_memory: int = 0,
        train_p1: bool = True,
        train_p2: bool = True,
        logp_penalty: float = 0.0,
        p1_max_tokens: int = 256,
        p2_max_tokens: int = 20,
        posterior_temp: float = 1.0,
        strip_prefix_for_hidden: str = None,
        output_scoring_function: str = "logprobs",
        hidden_scoring_function: str = "logprobs",
        posterior_sharpening_include_prior: bool = True,
        posterior_sharpening_use_mi_regularization: bool = False,
        num_p1_steps: int = 1,
        use_nce: bool = False,
    ):
        """
        Args:
            loss_fn: loss function to use
<<<<<<< HEAD
=======
            init_p1: initialization for the first prompt
            init_p2: initialization for the second prompt
>>>>>>> 89139e7e
            two_layers: whether to use two layers or one layer
            num_h_samples: number of posterior samples to use for the hidden state
            num_p_samples: number of posterior samples to use for the prompt
            use_h_argmax: whether to use the argmax of the posterior distribution when selecting best prompts, if False, then
                          we compute num_h_samples * num_p_samples scores and select prompts based on the sum of the num_h_samples scores
<<<<<<< HEAD
            init_p1: initialization for the first prompt
            init_p2: initialization for the second prompt
            q_prompt: prompt for the posterior over the prompt
            q_hidden: prompt for the posterior over the hidden state
=======
            forward_evaluate: LLM for the forward pass
            prompt_sampler_1: posterior sampler over the prompt
            prompt_sampler_2: posterior sampler over the hidden state
            posterior_sampler: sample hidden states from the posterior distribution
            logprobs_score: logprobs scoring function
>>>>>>> 89139e7e
            p_hidden: forward template for the forward pass that generates the hidden state
            p_class: forward template for the classification layer
            p_residual: forward template for the residual layer
            output_classes: if specified, we compute log-likelihood over these classes only
            strip_options_for_hidden: whether to strip the options from the input when computing the hidden state, don't use it.
            strip_answer_for_hidden: whether to strip the answer from the input when computing the hidden state, don't use it.
            trust_factor: trust factor for the KL divergence between the current prompt and the new prompt, it acts *only* at the last layer, a sort of step size.
            forward_use_classes: whether to use the classes in the forward pass, if True, then we pick the class with the highest probability.
            held_out_prompt_ranking: when proposing the prompts from the posterior, we only use HALF of the batch, kind of limiting over-fitting, but it decreases batch size
                                     for posterior distribution.
            use_memory: whether to use memory, if 0, we don't use memory, if n, we include n best DEV prompts in the list of candidate prompts to select from, etc...
            train_p1: whether to train the first prompt
            train_p2: whether to train the second prompt
            logp_penalty: penalizes the log-likelihood of wrong thoughts
            p1_max_tokens: max tokens for the residual layer
            p2_max_tokens: max tokens for the prior layer
            posterior_temp: posterior temperature
            strip_prefix_for_hidden: strip prefix from the hidden state if the model generates it
            output_scoring_function: output scoring function, either "logprobs" or "accuracy"
            hidden_scoring_function: hidden scoring function, only "logprobs" is supported
            posterior_sharpening_include_prior: include prior in the posterior sharpening
            posterior_sharpening_use_mi_regularization: use MI regularization in the posterior sharpening
            num_p1_steps: number of optimization steps for p1
            use_nce: compute p1 elbo using NCE
        """
        self.encoder_l1 = ResidualPriorLayer(
            logprobs_score=logprobs_score,
            forward_evaluate=forward_evaluate,
            forward_template=p_hidden,
            init=init_p1,
            residual_template=p_residual,
        )
        self.encoder_l2 = PriorLayer(
            logprobs_score=logprobs_score,
            forward_evaluate=forward_evaluate,
            forward_template=p_class,
            init=init_p2,
        )
        if not two_layers:
            self.encoder_l1.weight = ""
<<<<<<< HEAD

        self.prompt_sampler_1 = PromptSampler.create(q_prompt)
        self.prompt_sampler_2 = PromptSampler.create(q_prompt)
        self.q_sampler = PosteriorSampler(q_hidden)
=======
>>>>>>> 89139e7e

        self.prompt_sampler_1 = prompt_sampler_1
        self.prompt_sampler_2 = prompt_sampler_2
        self.q_sampler = posterior_sampler
        self.trust_factor = trust_factor
        self.strip_answer_for_hidden = strip_answer_for_hidden
        self.strip_options_for_hidden = strip_options_for_hidden
        self.strip_prefix_for_hidden = strip_prefix_for_hidden
        self.output_classes = output_classes
        self.two_layers = two_layers
        self.loss_fn = loss_fn
        self.num_h_samples = num_h_samples
        self.num_p_samples = num_p_samples
        self.use_h_argmax = use_h_argmax
        self.forward_use_classes = forward_use_classes
        self.held_out_prompt_ranking = held_out_prompt_ranking
        self.use_memory = use_memory
        self.train_p1 = train_p1
        self.train_p2 = train_p2
        self.logp_penalty = logp_penalty
        self.p1_max_tokens = p1_max_tokens
        self.p2_max_tokens = p2_max_tokens
        self.posterior_temp = posterior_temp
        self.num_p2_steps = 1
        self.num_p1_steps = num_p1_steps
        self.output_scoring_function = output_scoring_function
        self.hidden_scoring_function = hidden_scoring_function
        self.posterior_sharpening_include_prior = posterior_sharpening_include_prior
        self.posterior_sharpening_use_mi_regularization = posterior_sharpening_use_mi_regularization
        self.num_acc_mc_samples = 1
        self.cost = 0.0
        self.use_nce = use_nce

        if self.forward_use_classes:
            assert (
                self.output_classes is not None
            ), "Cannot use classes for forward without output classes"

        self.prompt_memory = []
        self.result_entry = ResultLogEntry()

    def get_from_memory(self, layer_index=0):
        assert layer_index in [0, 1], "Layer index out of bounds"
        return np.asarray([p[layer_index] for p in self.prompt_memory])

    def add_to_memory(self, p1, p2, score):
        """
        Max memory size is 2. Add (p1, p2, score) to memory and keep memory sorted.
        Keep best two prompts in memory.
        """
        if self.use_memory == 0:
            raise ValueError("Cannot add to memory if use_memory is 0")

        self.prompt_memory.append((p1, p2, score))
        self.prompt_memory = sorted(
            self.prompt_memory, key=lambda x: x[2], reverse=True
        )
        if len(self.prompt_memory) > self.use_memory:
            self.prompt_memory = self.prompt_memory[: self.use_memory][::-1]

    def inference_one_layer(
        self,
        x: np.array,
        y: np.array,
        y_hat: np.array,
        losses: np.array,
    ):
        batch_size = y.shape[0]

        p_tilde_2: np.array = self.prompt_sampler_2.sample_q_p(
            x,
            y,
            y_hat,
            losses,
            prompt=self.encoder_l2.weight,
            num_samples=self.num_p_samples,
            held_out_half=self.held_out_prompt_ranking,
        )
        if self.prompt_memory:
            p_tilde_2 = np.concatenate([p_tilde_2, self.get_from_memory(1)], 0)

        # sum over all samples
        # build array: (num_samples, num_p_samples)
        evals = []
        for i in range(x.shape[0]):
            for k in range(p_tilde_2.shape[0]):
                evals.append((x[i], y[i], p_tilde_2[k]))

        if self.output_scoring_function == "logprobs":
            # batch_size, num_p_samples
            ll = self.encoder_l2.log_p(
                inputs=np.array([eval[0] for eval in evals]),
                targets=np.array([eval[1] for eval in evals]),
                prompts=np.array([eval[2] for eval in evals]),
                output_classes=self.output_classes,
                agg="sum" if self.forward_use_classes else "max",
            ).logp_targets

            # batch_size, num_p_samples
            ll = ll.reshape(batch_size, p_tilde_2.shape[0])

            p2_elbo = ll.mean(axis=0)
            self.result_entry.log_candidates(p_tilde_2, p2_elbo)
            best_p2 = p_tilde_2[np.argmax(p2_elbo)]
            best_p2_elbo = np.max(p2_elbo)

            log_message("--- P2 ---")
            for i, (p_tilde_2_i, p2_elbo_i) in enumerate(zip(p_tilde_2, p2_elbo)):
                log_message("#", i, "ELBO", p2_elbo_i, ",", p_tilde_2_i)
            log_message("----------")

            log_message("Best P2 Index: ", np.argmax(p2_elbo))
            log_message("Best P2: ", best_p2)
            log_message("Best P2 ELBO: ", best_p2_elbo)

            return best_p2_elbo, None, best_p2
        elif self.output_scoring_function == "accuracy":
            if np.sum(losses) == 0.0:
                return 1.0, None, self.encoder_l2.weight

            acc = self.encoder_l2.accuracy(
                inputs=np.array([eval[0] for eval in evals]),
                targets=np.array([eval[1] for eval in evals]),
                prompts=np.array([eval[2] for eval in evals]),
                num_samples=self.num_acc_mc_samples,
                max_tokens=10,
                postprocess_prediction=postprocess_prediction,
            )
            acc = acc.reshape(batch_size, p_tilde_2.shape[0]).mean(0)

            best_p2_idx = np.argmax(acc)
            best_p2 = p_tilde_2[best_p2_idx]
            best_p2_acc = np.max(acc)
<<<<<<< HEAD

            log_message("--- P2 ---")
            for i, (p_tilde_2_i, p2_acc_i) in enumerate(zip(p_tilde_2, acc)):
                log_message("#", i, "ACC", p2_acc_i, ",", p_tilde_2_i)
            log_message("----------")

=======

            log_message("--- P2 ---")
            for i, (p_tilde_2_i, p2_acc_i) in enumerate(zip(p_tilde_2, acc)):
                log_message("#", i, "ACC", p2_acc_i, ",", p_tilde_2_i)
            log_message("----------")

>>>>>>> 89139e7e
            log_message("Best P2 Index: ", best_p2_idx)
            log_message("Best P2: ", best_p2)
            log_message("Best P2 ACC: ", best_p2_acc)
            return best_p2_acc, None, best_p2
        else:
            raise NotImplementedError()

    def sample_hidden_states(
        self,
        x,
        y,
        h1,
        include_h1=False,
    ):
        # samples from the approx. posterior of h_1
        # (batch_size, num_h_samples)
        # q(h | x, y, p_1, p_2)
        batch_size = x.shape[0]

        if not self.num_h_samples and not include_h1:
            raise ValueError("Must sample at least one h or include h1")

        if self.num_h_samples:
            h_tilde_1 = self.q_sampler.sample_q_h(
                x=x,
                y=y,
                h=h1,
                prompt=self.encoder_l1.weight,
                next_prompt=self.encoder_l2.weight,
                num_samples=self.num_h_samples,
                return_logprobs=False,
            )

        # concatenate the original sample
        if include_h1:
            log_message(
                colored("Concatenating original sample to h_tilde_1!", "yellow")
            )
            if self.num_h_samples:
                h_tilde_1 = np.concatenate([h1[:, None], h_tilde_1], axis=1)
            else:
                h_tilde_1 = h1[:, None]

        num_h_samples = h_tilde_1.shape[1]

        ## TIGHTEN POSTERIOR APPROXIMATION...
        ## e.g. compute log p(y | ~h, p_2, x) + log p(~h | x, p_1)
        # compute log p(y | ~h, p_2) (residual connection added!)
        x_repeat = x.repeat(num_h_samples, axis=0)
        residual_h_tilde_1 = self.encoder_l1.apply_residual(
            h_tilde_1.flatten(), x_repeat
        ).reshape(batch_size, num_h_samples)

        if num_h_samples > 1 and self.posterior_temp < 100.0:
            log_message(colored("Tightening posterior approximation...", "yellow"))
            y_repeat = y.repeat(num_h_samples, axis=0)

            if self.output_scoring_function == "logprobs":
                ll = self.encoder_l2.log_p(
                    inputs=residual_h_tilde_1.flatten(),
                    targets=y_repeat.flatten(),
                    output_classes=self.output_classes,
                    agg="sum" if self.forward_use_classes else "max",
                ).logp_targets
                logits = ll.reshape(batch_size, num_h_samples)

                if self.posterior_sharpening_include_prior:
                    # now compute the prior log-prob of ~h, log p(~h | x, p_1)
                    log_message(
                        colored(
                            "Scoring posterior samples only with log-likelihood + prior",
                            "yellow",
                        )
                    )

                    # pr
                    pr = self.encoder_l1.log_p(
                        x_repeat, h_tilde_1.flatten()
                    ).logp_targets.reshape(batch_size, num_h_samples)
                    logits = logits + pr
                else:
                    log_message(
                        colored(
                            "Scoring posterior samples only with log-likelihood!",
                            "yellow",
                        )
                    )

                if self.posterior_sharpening_use_mi_regularization:
                    log_message(
                        colored(
                            "Scoring posterior samples with MI regularization!",
                            "yellow",
                        )
                    )

                    # mi regularization term
                    mi = self.encoder_l2.log_p(
                        h_tilde_1.flatten(), y_repeat.flatten()
                    ).logp_targets.reshape(batch_size, num_h_samples)

                    logits = logits - mi

            elif self.output_scoring_function == "accuracy":
                logits = self.encoder_l2.accuracy(
                    inputs=residual_h_tilde_1.flatten(),
                    targets=y_repeat.flatten(),
                    num_samples=self.num_acc_mc_samples,
                    postprocess_prediction=postprocess_prediction,
                ).reshape(batch_size, num_h_samples)
        else:
            logits = np.zeros((batch_size, num_h_samples))

        # posterior weights for h_tilde_1, (batch_size, num_h_samples,)
        weights = np.exp(logits / self.posterior_temp) / np.sum(
            np.exp(logits / self.posterior_temp), axis=1, keepdims=True
        )
        assert (weights.sum(1).sum(0) - batch_size) < 1e-5

        # get best hidden state
        best_h_tilde_1_index: np.array = np.argmax(weights, axis=1)
        residual_h_tilde_1_star = residual_h_tilde_1[
            np.arange(batch_size), best_h_tilde_1_index
        ]
        h_tilde_1_star = h_tilde_1[np.arange(batch_size), best_h_tilde_1_index]
        num_h_samples = h_tilde_1.shape[1]

        log_message("Prior h:", h1[0])
        log_message("Best Posterior h:", h_tilde_1_star[0])
        log_message("Best Posterior index:", best_h_tilde_1_index[0])
        counter = Counter(best_h_tilde_1_index)
        log_message("Best Posterior indices:", counter)

        if self.use_h_argmax:
            h_tilde_1 = h_tilde_1_star[:, None]
            residual_h_tilde_1 = residual_h_tilde_1_star[:, None]
            weights = np.ones((batch_size, 1))

        # return both samples and weights associated with them
        return (
            residual_h_tilde_1,
            h_tilde_1,
            h_tilde_1_star,
            weights,
        )

    def compute_elbo_score(self, log_likes, class_weights=None):
        """
        Args:
            log_likes: (batch_size, num_h_samples, num_p_samples)
        """
        if class_weights is None:
            score = log_likes.mean(0)
        else:
            assert log_likes.shape[1] == class_weights.shape[1]
            score = np.sum(log_likes * class_weights[:, :, None], axis=1).mean(0)
        return score

    def inference_vi(
        self,
        x: np.array,
        h1: np.array,
        r_h1: np.array,
        y: np.array,
        y_hat: np.array,
        losses: np.array,
    ):
        batch_size = x.shape[0]
        assert y.shape[0] == batch_size

        # sample hidden states from the proposal distribution
        (
            residual_h_tilde_1,
            h_tilde_1,
            h_tilde_1_star,
            weights,
        ) = self.sample_hidden_states(
            x=x,
            y=y,
            h1=h1,
            include_h1=False,
        )
        num_h_samples = h_tilde_1.shape[1]

        log_message(colored("Number of h samples: {}".format(num_h_samples), "yellow"))
        log_message(
            colored(
                "Norm. entropy of posterior q(h): {}".format(
                    -(weights * np.log(weights)).sum(-1).mean(0)
                    / (np.log(weights.shape[1]) + 1e-5)
                ),
                "yellow",
            )
        )

        # marginalize over posterior samples
        # build array: (num_samples, num_h_samples, num_p_samples)
        eval_batch_size = batch_size
        eval_x = x
        eval_weights = weights
        eval_r_h_tilde_1 = residual_h_tilde_1
        eval_y = y
        eval_h_tilde_1 = h_tilde_1

        if self.train_p2:
            current_prompt = self.encoder_l2.weight
            p2_elbos = []

            for num_step in range(self.num_p2_steps):
                # sample from the prompt distribution, (num_prompts,)
                p_tilde_2: np.array = self.prompt_sampler_2.sample_q_p(
                    inputs=r_h1,
                    y=y,
                    y_hat=y_hat,
                    losses=losses,
                    prompt=current_prompt,
                    num_samples=self.num_p_samples,
                    held_out_half=self.held_out_prompt_ranking,
                )
                if self.prompt_memory:
                    p_tilde_2 = np.concatenate([p_tilde_2, self.get_from_memory(1)], 0)

                evals = []
                for i in range(eval_batch_size):
                    for j in range(num_h_samples):
                        for k in range(p_tilde_2.shape[0]):
                            evals.append(
                                (
                                    eval_r_h_tilde_1[i, j],
                                    eval_y[i],
                                    p_tilde_2[k],
                                )
                            )

                # batch_size, num_h_samples, num_p_samples
                if self.output_scoring_function == "logprobs":
                    log_message(
                        colored("Evaluating log likelihoods for p2...", "yellow")
                    )

                    scores = self.encoder_l2.log_p(
                        inputs=np.array([eval[0] for eval in evals]),
                        targets=np.array([eval[1] for eval in evals]),
                        prompts=np.array([eval[2] for eval in evals]),
                        output_classes=self.output_classes,
                        agg="sum" if self.forward_use_classes else "max",
                    ).logp_targets
                    scores = scores.reshape(
                        eval_batch_size, num_h_samples, p_tilde_2.shape[0]
                    )

                    # trust factor diminishes changes to output layer
                    if self.trust_factor > 0.0:
                        evals = []
                        for i in range(batch_size):
                            for k in range(p_tilde_2.shape[0]):
                                evals.append((r_h1[i], y[i], p_tilde_2[k]))

                        lps = self.encoder_l2.log_p(
                            inputs=np.array([eval[0] for eval in evals]),
                            targets=np.array([eval[1] for eval in evals]),
                            prompts=np.array([eval[2] for eval in evals]),
                            output_classes=self.output_classes,
                            agg="sum" if self.forward_use_classes else "max",
                        ).distribution
                        lps = lps.reshape(batch_size, p_tilde_2.shape[0], -1)
                        p2_kl = compute_pairwise_kl(lps)
                    else:
                        p2_kl = np.zeros(p_tilde_2.shape[0])

                elif self.output_scoring_function == "accuracy":
                    log_message(colored("Evaluating accuracies for p2...", "yellow"))
                    scores = self.encoder_l2.accuracy(
                        inputs=np.array([eval[0] for eval in evals]),
                        targets=np.array([eval[1] for eval in evals]),
                        prompts=np.array([eval[2] for eval in evals]),
                        num_samples=self.num_acc_mc_samples,
                        postprocess_prediction=postprocess_prediction,
                    )
                    scores = scores.reshape(
                        eval_batch_size, num_h_samples, p_tilde_2.shape[0]
                    )
                    p2_kl = np.zeros(p_tilde_2.shape[0])

                p2_elbo = self.compute_elbo_score(scores, eval_weights)
                p2_reward = p2_elbo - self.trust_factor * p2_kl
                best_p2 = p_tilde_2[np.argmax(p2_reward)]
                best_p2_elbo = np.max(p2_reward)
                best_p2_index = np.argmax(p2_reward)
                current_prompt = best_p2
                p2_elbos.append(best_p2_elbo)

                log_message(
                    f"P2 optimization step done [{num_step + 1}/{self.num_p2_steps}]."
                )
                log_message(f"Optimization metric: {best_p2_elbo}")
                log_message(f"Current prompt selected: {best_p2}")

            log_message("Optimization of P2... DONE.", p2_elbos)
        else:
            p_tilde_2 = np.asarray([self.encoder_l2.weight])
            p2_elbo = np.zeros(self.num_p_samples)
            p2_kl = np.zeros(self.num_p_samples)
            best_p2 = self.encoder_l2.weight
            best_p2_elbo = 0.0
            best_p2_index = 0

        if self.train_p1:
            # update w.r.t. p2 is done at this point, proceed with p1,
            # sample proposals for the first layer prompt given the best ~h, h_tilde_1_star
            current_prompt = self.encoder_l1.weight
            p1_elbos = []

            for num_step in range(self.num_p1_steps):
                p_tilde_1: np.array = self.prompt_sampler_1.sample_q_p(
                    inputs=x,
                    y=h_tilde_1_star,
                    y_hat=h1,
                    losses=losses,
                    prompt=current_prompt,
                    num_samples=self.num_p_samples,
                    held_out_half=self.held_out_prompt_ranking,
                )

                if self.prompt_memory:
                    p_tilde_1 = np.concatenate([p_tilde_1, self.get_from_memory(0)], 0)

                # marginalize over all posterior samples
                # build array: (num_samples, num_h_samples, num_p_samples)
                evals = []
                eval_h_tilde_1_ = np.concatenate([h1[:, None], eval_h_tilde_1], 1)
                scores = self.score_p1(eval_x, eval_h_tilde_1_, p_tilde_1)
                ll_orig = scores[:, 0, :]

                if self.use_nce:
                    weights = np.exp(scores[:, 1:, :]) / np.exp(scores[:, 1:, :]).sum(1)[:, None, :]
                    p1_elbo = (eval_weights[:, :, None] * np.log(weights + 1e-12)).sum(1).mean(0)
                else:
                    p1_elbo = self.compute_elbo_score(scores[:, 1:, :], eval_weights)

                # Compute an exploration like logp penalty that penalizes the log-likelihood of wrong thoughts
                if self.logp_penalty > 0.0:
                    error_terms = np.where(losses > 0.0)[0]

                    if len(error_terms) > 0:
                        ll_errors = ll_orig[error_terms]
                        p1_elbo = (
                            p1_elbo
                            - self.logp_penalty * ll_errors.sum(0) / ll_orig.shape[0]
                        )

                best_p1 = p_tilde_1[np.argmax(p1_elbo)]
                best_p1_elbo = np.max(p1_elbo)
                best_p1_index = np.argmax(p1_elbo)
                current_prompt = best_p1

                p1_elbos.append(best_p1_elbo)

                log_message(
                    f"P1 optimization step done [{num_step + 1}/{self.num_p1_steps}]."
                )
                log_message(f"Optimization metric: {'->'.join(['{:.3f}'.format(e) for e in p1_elbos])}")
                log_message(f"Current prompt selected: {best_p1}")

            log_message("Optimization of P1... DONE.", p1_elbos)
        else:
            p_tilde_1 = np.asarray([self.encoder_l1.weight])
            p1_elbo = np.zeros(self.num_p_samples)
            best_p1 = self.encoder_l1.weight
            best_p1_elbo = 0.0
            best_p1_index = 0

        self.result_entry.log_candidates(p_tilde_2, p2_elbo, p_tilde_1, p1_elbo)
        log_message("--- P1 ---")
        for i, (p_tilde_1_i, p1_elbo_i) in enumerate(zip(p_tilde_1, p1_elbo)):
            log_message("#", i, "ELBO:", p1_elbo_i, ",", p_tilde_1_i)

        log_message("--- P2 ---")
        for i, (p_tilde_2_i, p2_elbo_i, p2_kl_i) in enumerate(
            zip(p_tilde_2, p2_elbo, p2_kl)
        ):
            log_message("#", i, "ELBO:", p2_elbo_i, "XE:", p2_kl_i, ",", p_tilde_2_i)

        log_message("Best P1 Index: ", best_p1_index)
        log_message("Best P2 Index: ", best_p2_index)
        log_message("Best P1: ", best_p1, best_p1_elbo)
        log_message("Best P2: ", best_p2, best_p2_elbo)
        return best_p1_elbo, best_p2_elbo, best_p1, best_p2

    def score_p1(self, eval_x, eval_h_tilde_1, p_tilde_1):
        if self.hidden_scoring_function == "logprobs":
            log_message(colored("Evaluating log likelihoods for p1...", "yellow"))

            evals = []
            for i in range(eval_h_tilde_1.shape[0]):
                for j in range(eval_h_tilde_1.shape[1]):
                    for k in range(p_tilde_1.shape[0]):
                        evals.append(
                            (
                                eval_x[i],
                                eval_h_tilde_1[i, j],
                                p_tilde_1[k],
                            )
                        )
            # (batch_size, num_h_samples, num_p_samples)
            scores = self.encoder_l1.log_p(
                inputs=np.array([eval[0] for eval in evals]),
                targets=np.array([eval[1] for eval in evals]),
                prompts=np.array([eval[2] for eval in evals]),
            ).logp_targets

            scores = scores.reshape(
                eval_h_tilde_1.shape[0],
                eval_h_tilde_1.shape[1],
                p_tilde_1.shape[0],
            )
        else:
            raise NotImplementedError()
        return scores

    def strip_options(self, x):
        """
        In bbh, there is the lame pre-processing that appends the options
        to the input. This function removes them, this can be useful for
        hidden states, where we don't want the model to output the option directly.
        """
        x_ = []
        for x_i in x:
            if "Options:" in x_i:
                x_i = x_i[: x_i.index("Options:")].strip()
            x_.append(x_i)
        return np.array(x_)

    def strip_answer(self, x):
        """
        Strip 'Answer:' from the hidden state if the model generates it.
        """
        x_ = []
        for x_i in x:
            if "Answer:" in x_i:
                x_i = x_i[: x_i.index("Answer:")].strip()
            x_.append(x_i)
        return np.array(x_)

    def strip_prefix(self, x):
        """
        Strip prefix from the hidden state if the model generates it.
        """
        x_ = []
        for x_i in x:
            if self.strip_prefix_for_hidden in x_i:
                x_i = x_i[
                    x_i.index(self.strip_prefix_for_hidden)
                    + len(self.strip_prefix_for_hidden) :
                ].strip()
            x_.append(x_i)
        return np.array(x_)

    def forward(self, x, y=None, infos=None, temperature=0.0, cost_only=False):
        """
        Args:
            temperature: temperature to use for the forward pass.
        """
        if self.two_layers:
            if self.strip_options_for_hidden:
                x_stripped = self.strip_options(x)
            else:
                x_stripped = x

            if self.strip_prefix_for_hidden:
                x_stripped = self.strip_prefix(x_stripped)

            h_1_out = self.encoder_l1(
                x_stripped, temperature=temperature, max_tokens=self.p1_max_tokens
            )
            if self.strip_answer_for_hidden:
                h_1_out = self.strip_answer(h_1_out)

            # execute second template
            h_1 = self.encoder_l1.apply_residual(h_1_out, x)
            y_hat = self.encoder_l2(
                h_1,
                output_classes=self.output_classes
                if self.forward_use_classes
                else None,
                temperature=temperature,
                max_tokens=self.p2_max_tokens,
            )
        else:
            h_1_out, h_1 = None, None

            # format infos (i.e. few-shot examples)
            if infos is not None:
                infos = "\n\n\n".join(
                    [
                        self.encoder_l2.forward_template.render(
                            prompt="", input=info[0], answer=info[1]
                        )
                        for info in infos
                    ]
                )
                x = np.array([infos + "\n\n\n" + x_ for x_ in x])

            x_ = [
                self.encoder_l2.forward_template.render(
                    input=x_, prompt=self.encoder_l2.weight
                )
                for x_ in x
            ]
<<<<<<< HEAD
            self.cost += compute_cost(x_)
=======
            self.cost += self.encoder_l2.forward_evaluate.compute_cost(x_)
>>>>>>> 89139e7e

            # only compute cost! save inference
            if cost_only:
                return ["" for _ in x]

            y_hat = self.encoder_l2(
                x,
                output_classes=self.output_classes
                if self.forward_use_classes
                else None,
                temperature=temperature,
                max_tokens=self.p2_max_tokens,
            )
        self.result_entry.log_hiddens(hiddens=h_1_out, size=len(x))
        self.result_entry.log_outputs(outputs=y_hat)

        y_hat = np.array([self.loss_fn.postproc(y_hat_i) for y_hat_i in y_hat])
        if y is not None:
            y = np.array([self.loss_fn.postproc(y_i) for y_i in y])
            losses = self.loss_fn(y_hat, y)
            if self.two_layers:
                elbo1, elbo2, p1, p2 = self.inference_vi(
                    x_stripped, h_1_out, h_1, y, y_hat, losses
                )
                elbo = elbo1 + elbo2
                return elbo, p1, p2, np.mean(losses), elbo1, elbo2
            else:
                elbo, p1, p2 = self.inference_one_layer(x, y, y_hat, losses)
                return elbo, p1, p2, np.mean(losses), 0.0, elbo
        else:
            return y_hat<|MERGE_RESOLUTION|>--- conflicted
+++ resolved
@@ -10,7 +10,6 @@
 from dln.vi.layers import PriorLayer, ResidualPriorLayer
 from dln.vi.sampler import PosteriorSampler, PromptSampler
 from dln.vi.utils import compute_pairwise_kl, log_message, ResultLogEntry
-from dln.operator import compute_cost
 
 
 class VILModel:
@@ -23,16 +22,11 @@
         num_h_samples: int = 3,
         num_p_samples: int = 5,
         use_h_argmax: bool = False,
-<<<<<<< HEAD
-        q_prompt: str = "q_action_prompt:latest",
-        q_hidden: str = "suffix_forward_tbs:latest",
-=======
         forward_evaluate: LLM = None,
         prompt_sampler_1: PromptSampler = None,
         prompt_sampler_2: PromptSampler = None,
         posterior_sampler : PosteriorSampler = None,
         logprobs_score: LogProbsScore = None,
->>>>>>> 89139e7e
         p_hidden: str = "suffix_forward_tbs:latest",
         p_class: str = "classify_forward:latest",
         p_residual: str = "classify_residual:latest",
@@ -60,28 +54,18 @@
         """
         Args:
             loss_fn: loss function to use
-<<<<<<< HEAD
-=======
             init_p1: initialization for the first prompt
             init_p2: initialization for the second prompt
->>>>>>> 89139e7e
             two_layers: whether to use two layers or one layer
             num_h_samples: number of posterior samples to use for the hidden state
             num_p_samples: number of posterior samples to use for the prompt
             use_h_argmax: whether to use the argmax of the posterior distribution when selecting best prompts, if False, then
                           we compute num_h_samples * num_p_samples scores and select prompts based on the sum of the num_h_samples scores
-<<<<<<< HEAD
-            init_p1: initialization for the first prompt
-            init_p2: initialization for the second prompt
-            q_prompt: prompt for the posterior over the prompt
-            q_hidden: prompt for the posterior over the hidden state
-=======
             forward_evaluate: LLM for the forward pass
             prompt_sampler_1: posterior sampler over the prompt
             prompt_sampler_2: posterior sampler over the hidden state
             posterior_sampler: sample hidden states from the posterior distribution
             logprobs_score: logprobs scoring function
->>>>>>> 89139e7e
             p_hidden: forward template for the forward pass that generates the hidden state
             p_class: forward template for the classification layer
             p_residual: forward template for the residual layer
@@ -122,13 +106,6 @@
         )
         if not two_layers:
             self.encoder_l1.weight = ""
-<<<<<<< HEAD
-
-        self.prompt_sampler_1 = PromptSampler.create(q_prompt)
-        self.prompt_sampler_2 = PromptSampler.create(q_prompt)
-        self.q_sampler = PosteriorSampler(q_hidden)
-=======
->>>>>>> 89139e7e
 
         self.prompt_sampler_1 = prompt_sampler_1
         self.prompt_sampler_2 = prompt_sampler_2
@@ -262,21 +239,12 @@
             best_p2_idx = np.argmax(acc)
             best_p2 = p_tilde_2[best_p2_idx]
             best_p2_acc = np.max(acc)
-<<<<<<< HEAD
 
             log_message("--- P2 ---")
             for i, (p_tilde_2_i, p2_acc_i) in enumerate(zip(p_tilde_2, acc)):
                 log_message("#", i, "ACC", p2_acc_i, ",", p_tilde_2_i)
             log_message("----------")
 
-=======
-
-            log_message("--- P2 ---")
-            for i, (p_tilde_2_i, p2_acc_i) in enumerate(zip(p_tilde_2, acc)):
-                log_message("#", i, "ACC", p2_acc_i, ",", p_tilde_2_i)
-            log_message("----------")
-
->>>>>>> 89139e7e
             log_message("Best P2 Index: ", best_p2_idx)
             log_message("Best P2: ", best_p2)
             log_message("Best P2 ACC: ", best_p2_acc)
@@ -786,11 +754,7 @@
                 )
                 for x_ in x
             ]
-<<<<<<< HEAD
-            self.cost += compute_cost(x_)
-=======
             self.cost += self.encoder_l2.forward_evaluate.compute_cost(x_)
->>>>>>> 89139e7e
 
             # only compute cost! save inference
             if cost_only:
