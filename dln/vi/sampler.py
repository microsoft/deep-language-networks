--- conflicted
+++ resolved
@@ -3,13 +3,9 @@
 from typing import Union, List
 
 import numpy as np
-<<<<<<< HEAD
 from typing import Union, List
-from dln.operator import backward_evaluate
+
 from dln.template import load_template, DLNTemplate
-=======
->>>>>>> 89139e7e
-
 from dln.operator import LLM
 from dln.template import load_template
 from dln.vi.utils import log_message
@@ -30,12 +26,8 @@
         log_message(
             "Message alternatives:\n", f"{self.prompt_template.message_alternatives}"
         )
-<<<<<<< HEAD
-        self.evaluate_func = backward_evaluate
-=======
 
         self.evaluate_func = evaluate_func
->>>>>>> 89139e7e
         self.prompt_history = []
 
     @staticmethod
@@ -177,10 +169,7 @@
                     tpls,
                     stop=self.prompt_template.stop_tokens,
                     n=1,
-<<<<<<< HEAD
-=======
                     async_generation=True,
->>>>>>> 89139e7e
                 )
                 log_message("DONE...")
 
@@ -213,30 +202,19 @@
 class PosteriorSampler:
     def __init__(self, evaluate_func: LLM, q_template: str):
         self.q_templates = []
-<<<<<<< HEAD
         
         if type(q_template) != DLNTemplate:
             for q_template in q_template.split("|"):
                 self.q_templates.append(load_template(q_template))
         else:
             self.q_templates.append(q_template)
-=======
-
-        for q_template in q_template.split("|"):
-            self.q_templates.append(load_template(q_template))
->>>>>>> 89139e7e
 
         for q_template in self.q_templates:
             log_message("Q template:", f"{repr(q_template.template)}")
 
         self.stop_tokens = self.q_templates[0].stop_tokens
-<<<<<<< HEAD
-        self.rng = np.random.RandomState(0)
-        self.evaluate_func = backward_evaluate
-=======
         self.evaluate_func = evaluate_func
         self.rng = np.random.RandomState(0)
->>>>>>> 89139e7e
 
     def sample_q_h(
         self,
@@ -311,10 +289,7 @@
             tpls,
             stop=self.stop_tokens,
             n=1,
-<<<<<<< HEAD
-=======
             async_generation=True,
->>>>>>> 89139e7e
             return_logprobs=return_logprobs,
         )
         if return_logprobs:
