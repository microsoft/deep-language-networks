--- conflicted
+++ resolved
@@ -1,15 +1,11 @@
 import logging
 from dataclasses import dataclass
+from typing import Union, List
 
 import numpy as np
-<<<<<<< HEAD
+
 from dln.operator import LLM
-=======
-from typing import Union, List
-from dln.operator import backward_evaluate
->>>>>>> 4d02672a
 from dln.template import load_template
-
 from dln.vi.utils import log_message
 
 
@@ -28,10 +24,8 @@
         log_message(
             "Message alternatives:\n", f"{self.prompt_template.message_alternatives}"
         )
-<<<<<<< HEAD
+
         self.evaluate_func = evaluate_func
-=======
-        self.evaluate_func = backward_evaluate
         self.prompt_history = []
 
     @staticmethod
@@ -39,7 +33,6 @@
         if "seq" in template:
             return SequentialPromptSampler()
         return PromptSampler(template)
->>>>>>> 4d02672a
 
     def sample_q_p(
         self,
@@ -174,10 +167,7 @@
                     tpls,
                     stop=self.prompt_template.stop_tokens,
                     n=1,
-<<<<<<< HEAD
                     async_generation=True,
-=======
->>>>>>> 4d02672a
                 )
                 log_message("DONE...")
 
@@ -218,12 +208,8 @@
             log_message("Q template:", f"{repr(q_template.template)}")
 
         self.stop_tokens = self.q_templates[0].stop_tokens
-<<<<<<< HEAD
         self.evaluate_func = evaluate_func
-=======
         self.rng = np.random.RandomState(0)
-        self.evaluate_func = backward_evaluate
->>>>>>> 4d02672a
 
     def sample_q_h(
         self,
@@ -293,17 +279,17 @@
         # this might happen when all memories are correct
         log_message("Q proposals: " + str(len(tpls)) + ", Q template:" + "\n" + tpls[0])
         log_message("Generating {} ~h proposals...".format(num_samples))
+        
+        # FIXME: #parametrize this? 512?
+        max_tokens = 256  
 
         sampled = self.evaluate_func(
             tpls,
             stop=self.stop_tokens,
             n=1,
-<<<<<<< HEAD
             max_tokens=max_tokens,
             async_generation=True,
-=======
             return_logprobs=return_logprobs,
->>>>>>> 4d02672a
         )
         if return_logprobs:
             sampled, logprobs, lengths = zip(*sampled)
