import datetime
import json
import logging
import os
from collections import Counter

import click
import numpy as np
import tqdm
from termcolor import colored
from torch.utils.tensorboard import SummaryWriter

from dln.dataset import init_dataset
from dln.loss import ZeroOneLoss
from dln.operator import backward_instantiate, forward_instantiate
from dln.postprocessing import postprocess_prediction
from dln.vi.model import VILModel, log_message
from dln.vi.utils import ResultLogWriter

try:
    import wandb
    wandb_enabled = True
except ImportError:
    wandb_enabled = False
    


def init_prompts(dataset, init_p1, init_p2):
    """Initialize the prompts for the two layers of the model.
    If init_p1 or init_p2 is a json file, load the best weights from the json file.
    """

    if init_p1 and init_p1.endswith(".json"):
        with open(init_p1) as f:
            best_weights = json.load(f)
        init_p1 = best_weights[dataset]["best_weights"]
    elif init_p2 and init_p2.endswith(".json"):
        with open(init_p2) as f:
            best_weights = json.load(f)
        init_p2 = best_weights[dataset]["best_weights"]
    return init_p1, init_p2


def validate(dataset, model, loss_fn, iteration, val_examples, val_scores, writer, result_writer):
    log_message(colored("VALIDATING...", "red"))
    log_message("Current L1 weights:", model.encoder_l1.weight)
    log_message("Current L2 weights:", model.encoder_l2.weight)

    val_key = "{}-{}".format(model.encoder_l1.weight, model.encoder_l2.weight)
    if val_key in val_scores:
        log_message("Already evaluated this configuration, skipping...")
        dev_acc = val_scores[val_key]
    else:
        acc = 0.0
        tot = 0.0
        pbar = tqdm.tqdm(
            total=dataset.get_size("dev") if val_examples < 0 else val_examples,
            bar_format="{l_bar}{bar:10}{r_bar}{bar:-10b}",
            desc="Eval",
        )
        dataset.reset_pointer("dev")
        num_examples = 0

        for batch in dataset.iterate("dev", batch_size=20):
            x, y = batch
            y_hat = model.forward(np.array(x))
            result_writer.write_examples(iteration, x, y, model.result_entry.outputs, model.result_entry.hiddens)
            acc += len(y) - np.sum(loss_fn(y_hat, y))
            tot += len(y)
            pbar.update(len(y))
            pbar.set_postfix_str(f"{acc / tot:.1%}")
            num_examples += len(y)

            if num_examples == val_examples:
                break
        dev_acc = acc / tot
        val_scores[val_key] = dev_acc

    if iteration == 0:
        log_message(colored("INIT DEV ACC: {}".format(dev_acc), "red"))
    log_message(colored("DEV ACC: {}".format(dev_acc), "red"))
    writer.add_scalar("dev/acc", (dev_acc), iteration)
    return dev_acc


def test(dataset, model, loss_fn, iteration, writer):
    log_message(colored("TESTING...", "red"))
    acc = 0.0
    tot = 0.0
    pbar = tqdm.tqdm(
        total=dataset.get_size("test"),
        bar_format="{l_bar}{bar:10}{r_bar}{bar:-10b}",
        desc="Eval",
    )

    dataset.reset_pointer("test")
    for batch in dataset.iterate("test", batch_size=20):
        x, y = batch
        y_hat = model.forward(np.array(x))
        acc += len(y) - np.sum(loss_fn(y_hat, y))
        tot += len(y)
        pbar.update(len(y))
        pbar.set_postfix_str(f"{acc / tot:.1%}")

    test_acc = acc / tot
    writer.add_scalar("test/acc", (test_acc), iteration)

    return test_acc


@click.command()
@click.option("--seed", default=42, help="Random seed.")
@click.option("--out_dir", default="log/")
@click.option("--data_dir", default="../../data")
@click.option("--val_freq", default=2)
@click.option("--do_first_eval", is_flag=True)
@click.option("--do_zero_shot", is_flag=True)
@click.option("--q_hidden", default="suffix_forward_tbs")
@click.option("--q_prompt", default="q_action_prompt")
@click.option("--p_hidden", default="suffix_forward_tbs")
@click.option("--p_class", default="classify_forward")
@click.option("--balance_batch", is_flag=True, help="Balance batch.")
@click.option("--batch_size", type=int, default=20)
@click.option("--one_layer", is_flag=True)
@click.option("--dataset", type=str, default="subj")
@click.option("--use_h_argmax", type=bool, default=False)
@click.option("--iters", type=int, default=20)
@click.option("--num_p_samples", type=int, default=5)
@click.option("--num_h_samples", type=int, default=3)
@click.option("--tolerance", type=int, default=-1)
@click.option(
    "--strip_options_for_hidden",
    type=bool,
    default=False,
    help="Remove options from examples for the hidden layer.",
)
@click.option(
    "--strip_prefix_for_hidden",
    type=bool,
    default=False,
    help="Strip the prefix from the examples if it exists in some tasks, e.g. BBH.",
)
@click.option(
    "--strip_answer_for_hidden",
    type=bool,
    default=False,
    help="Strip the 'Answer:' from the hidden state, if the model generates it.",
)
@click.option(
    "--trust_factor",
    default=0.0,
    help="Trust-region factor for prompt update. Ensures KL divergence between the old and new prompt is small.",
)
@click.option(
    "--fwd_temp",
    default=0.0,
    help="Forward temperature",
)
@click.option(
    "--bwd_temp",
    default=0.7,
    help="Backward temperature",
)
@click.option(
    "--one_batch", type=float, default=0.0, help="Run only one batch, debug mode."
)
@click.option(
    "--use_memory",
    type=int,
    default=0,
    help="Include evaluation of past prompts that have worked well in the selection list.",
)
@click.option(
    "--forward_use_classes",
    type=bool,
    default=False,
    help="Uses classes in the forward pass, constrains the output space.",
)
@click.option(
    "--init_p1",
    type=str,
    default="Decompose the problem to make it simpler:",
)
@click.option(
    "--init_p2",
    type=str,
    default=None,
)
@click.option(
    "--held_out_prompt_ranking",
    type=bool,
    default=False,
    help="Evaluate prompts to keep for the next iteration on held-out examples in the current batch.",
)
@click.option(
    "--train_p1",
    type=bool,
    default=True,
    help="Train 1 layer, if False, keep it fixed.",
)
@click.option(
    "--train_p2",
    type=bool,
    default=True,
    help="Train 2 layer, if False, keep it fixed.",
)
@click.option(
    "--logp_penalty",
    type=float,
    default=0.0,
    help="Logp penalty for hiddens that haven't worked. Encourages exploration.",
)
@click.option(
    "--decay_logp_penalty",
    type=bool,
    default=True,
    help="Decay logp penalty linearly, reaching zero at the last iteration.",
)
@click.option(
    "--posterior_temp",
    type=float,
    default=1.0,
    help="Sharpen (<1.0)/Flatten (>1.0) the posterior distribution over h.",
)
@click.option(
    "--model_type",
    type=str,
    default="text-davinci-003",
)
@click.option(
    "--fwd_max_tokens",
    type=int,
    default=256,
    help="Forward max tokens.",
)
@click.option(
    "--bwd_max_tokens",
    type=int,
    default=512,
    help="Backward max tokens.",
)
@click.option(
    "--result_data_path",
    type=str,
    default="../demo/result_data.json",
    help="The path of the file where the result logs json are stored",
)
@click.option(
    "--result_exp_name",
    type=str,
    default=None,
    help="(Optional) Name of the experiment run to be saved in the result logs json file."
    "Useful when running multiple experiments with the same dataset name.",
)
def main(
    seed,
    out_dir,
    data_dir,
    val_freq,
    do_first_eval,
    do_zero_shot,
    q_hidden,
    q_prompt,
    p_hidden,
    p_class,
    fwd_temp,
    bwd_temp,
    balance_batch,
    batch_size,
    one_layer,
    dataset,
    use_h_argmax,
    iters,
    num_p_samples,
    num_h_samples,
    strip_options_for_hidden,
    strip_answer_for_hidden,
    strip_prefix_for_hidden,
    trust_factor,
    one_batch,
    use_memory,
    init_p1,
    init_p2,
    tolerance,
    forward_use_classes,
    held_out_prompt_ranking,
    train_p1,
    train_p2,
    logp_penalty,
    decay_logp_penalty,
    posterior_temp,
    model_type,
    fwd_max_tokens,
    bwd_max_tokens,
    result_data_path,
    result_exp_name,
):
    timestamp = datetime.datetime.now().strftime("%Y-%m-%d_%H-%M-%S.%f")
    out_dir = f"{out_dir}/{timestamp}"
    os.makedirs(out_dir, exist_ok=True)

    logging.basicConfig(
        filename=f"{out_dir}/output.log",
        level=logging.INFO,
        format="%(asctime)s - %(message)s",
        datefmt="%Y-%m-%d %H:%M:%S",
    )
    log_message(json.dumps(locals()))
    log_message("Logging to... {}".format(out_dir + "/output.log"))

    if wandb_enabled:
        wandb.init(config=locals(), project="dln")
        prompt_table = wandb.Table(columns=["epoch", "w1", "w2"])
    writer = SummaryWriter(f"{out_dir}")
    result_writer = ResultLogWriter(dataset, path=result_data_path, name=result_exp_name)

    init_p1, init_p2 = init_prompts(dataset, init_p1, init_p2)
    if wandb_enabled:
        prompt_table.add_data(0, init_p1, init_p2)

    dataset, output_classes, val_examples = init_dataset(dataset, seed, data_dir)

    forward_instantiate(
        model_type,
        temperature=0.0,
        max_tokens=fwd_max_tokens,
        stop=None,
    )
    backward_instantiate(
        model_type,
        temperature=bwd_temp,
        max_tokens=bwd_max_tokens,
        stop=None,
    )

    loss_fn = ZeroOneLoss(postproc=postprocess_prediction)
    model = VILModel(
        loss_fn,
        task_description=dataset.instruction,
        two_layers=not one_layer,
        num_p_samples=num_p_samples,
        num_h_samples=num_h_samples,
        q_hidden=q_hidden,
        q_prompt=q_prompt,
        p_hidden=p_hidden,
        p_class=p_class,
        init_p1=init_p1,
        init_p2=init_p2,
        use_h_argmax=use_h_argmax,
        output_classes=output_classes,
        strip_options_for_hidden=strip_options_for_hidden,
        strip_answer_for_hidden=strip_answer_for_hidden,
        trust_factor=trust_factor,
        forward_use_classes=forward_use_classes,
        held_out_prompt_ranking=held_out_prompt_ranking,
        use_memory=use_memory,
        train_p1=train_p1,
        train_p2=train_p2,
        logp_penalty=logp_penalty,
        p1_max_tokens=256,
        p2_max_tokens=20,
        posterior_temp=posterior_temp,
        strip_prefix_for_hidden=dataset.prefix if strip_prefix_for_hidden else None,
    )

    running_acc = 0.0
    running_elbo = 0.0
    best_dev = 0.0
    best_ps = [model.encoder_l1.weight, model.encoder_l2.weight]
    train_x, train_y = None, None
    sample_next_batch = False
    val_scores = {}

    patience = 0
    for iteration in range(iters + 1):
        log_message("STARTING EPOCH {} - {}".format(iteration, out_dir))

        if iteration % val_freq == 0 and (
            iteration > 0 or do_first_eval or do_zero_shot
        ):
            dev_acc = validate(
                dataset, model, loss_fn, iteration, val_examples, val_scores, writer, result_writer
            )
<<<<<<< HEAD
            if wandb_enabled:
                wandb.log({"dev/acc": dev_acc, "epoch": iteration})

=======
            model.result_entry.log_metric('dev_acc', dev_acc)
>>>>>>> bf92c1eb
            if dev_acc > best_dev:
                best_dev = dev_acc
                best_ps = (model.encoder_l1.weight, model.encoder_l2.weight)

                if use_memory:
                    model.add_to_memory(*best_ps, score=best_dev)

                log_message(colored("BEST DEV ACC: {}".format(best_dev), "red"))
                patience = 0
            else:
                patience += 1

            if tolerance >= 0 and patience >= tolerance:
                log_message("Loading back the best model...")
                model.encoder_l1.weight = best_ps[0]
                model.encoder_l2.weight = best_ps[1]
                patience = 0
        else:
            model.result_entry.log_metric('dev_acc', None)

        result_writer.write_result(
            step=iteration,
            layers=[model.encoder_l2.weight] if one_layer else [model.encoder_l1.weight, model.encoder_l2.weight],
            metrics=model.result_entry.metrics,
            candidates=model.result_entry.candidates,
        )

        # zero shot or allow last iteration for validation
        if do_zero_shot or iteration == iters:
            break

        if one_batch > 0.0 and train_x is not None and not sample_next_batch:
            # use the same batch, just re-shuffle the examples in the batch
            permutation_indices = np.random.permutation(np.arange(len(train_x)))
            x, y = np.asarray([train_x[i] for i in permutation_indices]), np.asarray(
                [train_y[i] for i in permutation_indices]
            )
            log_message(colored("USING SAME BATCH FOR TRAINING!!!", "yellow"))
        else:
            x, y = dataset.get_batch(
                "train", batch_size, random_sample=True, balance=balance_batch
            )
            train_x, train_y = x, y

        if decay_logp_penalty:
            model.logp_penalty = logp_penalty * (1.0 - (iteration / iters))

        log_message(colored("Training P2? {}".format(model.train_p2), "red"))
        log_message(colored("LOGPenalty? {}".format(model.logp_penalty), "red"))
        elbo, p1, p2, loss, elbo1, elbo2 = model.forward(
            np.array(x), np.array(y), temperature=fwd_temp
        )

        # Update prompts
        model.encoder_l1.weight = p1
        model.encoder_l2.weight = p2
        log_message("Patience: {}".format(patience))

        if iteration == 0:
            running_elbo = elbo
            running_acc = 1.0 - loss
        else:
            running_elbo = 0.2 * elbo + 0.8 * running_elbo
            running_acc = 0.2 * (1.0 - loss) + 0.8 * running_acc

        # get another batch if training accuracy is too good!
        sample_next_batch = (1.0 - loss) > one_batch

        log_message("--------------------")
        log_message(colored("{} TRAINING EPOCH DONE.".format(iteration), "blue"))
        log_message(colored("ELBO: {}".format(elbo), "blue"))
        log_message(colored("ACC: {}".format((1.0 - loss)), "blue"))
        log_message(colored("RUN ELBO: {}".format(running_elbo), "blue"))
        log_message(colored("RUN ACC: {}".format(running_acc), "blue"))
        log_message(colored("BATCH Y BALANCE: {}".format(Counter(y)), "blue"))
        log_message(colored("BATCH X LEN: {}".format([len(x_i) for x_i in x]), "blue"))

        if wandb_enabled:
            prompt_table.add_data(iteration + 1, p1, p2)
            wandb.log({"train/prompts" : prompt_table})
            wandb.log({"train/elbo": elbo, "train/acc": (1.0 - loss), "epoch": iteration})

        writer.add_scalar("elbo", elbo, iteration)
        writer.add_scalar("elbo1", elbo1, iteration)
        writer.add_scalar("elbo2", elbo2, iteration)
        writer.add_scalar("acc", (1.0 - loss), iteration)
        model.result_entry.log_metric('elbo', elbo)
        model.result_entry.log_metric('acc', (1.0 - loss))
        model.result_entry.log_metric('run_elbo', running_elbo)
        model.result_entry.log_metric('run_acc', running_acc)

    log_message("--------------------")
    log_message("Loading best model...")

    model.encoder_l1.weight = best_ps[0]
    model.encoder_l2.weight = best_ps[1]

    log_message("Best L1 weights:", model.encoder_l1.weight)
    log_message("Best L2 weights:", model.encoder_l2.weight)

    test_acc = test(dataset, model, loss_fn, iteration, writer)

    if wandb_enabled:
        wandb.log({"test/acc": test_acc, "epoch": iteration})

    log_message(colored("DEV ACC: {}".format(best_dev), "green"))
    log_message(colored("TEST ACC: {}".format(test_acc), "green"))
    result_writer.save_to_json_file()
    writer.close()


if __name__ == "__main__":
    main()<|MERGE_RESOLUTION|>--- conflicted
+++ resolved
@@ -16,6 +16,13 @@
 from dln.postprocessing import postprocess_prediction
 from dln.vi.model import VILModel, log_message
 from dln.vi.utils import ResultLogWriter
+
+try:
+    import wandb
+    wandb_enabled = True
+except ImportError:
+    wandb_enabled = False
+    
 
 try:
     import wandb
@@ -381,13 +388,10 @@
             dev_acc = validate(
                 dataset, model, loss_fn, iteration, val_examples, val_scores, writer, result_writer
             )
-<<<<<<< HEAD
             if wandb_enabled:
                 wandb.log({"dev/acc": dev_acc, "epoch": iteration})
 
-=======
             model.result_entry.log_metric('dev_acc', dev_acc)
->>>>>>> bf92c1eb
             if dev_acc > best_dev:
                 best_dev = dev_acc
                 best_ps = (model.encoder_l1.weight, model.encoder_l2.weight)
