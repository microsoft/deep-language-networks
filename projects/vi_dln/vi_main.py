import datetime
import json
import logging
import os
from collections import Counter

import click
import numpy as np
import tqdm
from termcolor import colored
from torch.utils.tensorboard import SummaryWriter

from dln.dataset import init_dataset
from dln.loss import ZeroOneLoss
from dln.operator import backward_instantiate, forward_instantiate
from dln.postprocessing import postprocess_prediction
from dln.vi.model import VILModel, log_message
from dln.vi.utils import ResultLogWriter
<<<<<<< HEAD
=======

try:
    import wandb
    wandb_installed = True
except ImportError:
    wandb_installed = False
>>>>>>> e7accd09


def init_prompts(dataset, init_p1, init_p2):
    """Initialize the prompts for the two layers of the model.
    If init_p1 or init_p2 is a json file, load the best weights from the json file.
    """

    if init_p1 and init_p1.endswith(".json"):
        with open(init_p1) as f:
            best_weights = json.load(f)
        init_p1 = best_weights[dataset.name]["best_weights"]
    elif init_p2 and init_p2.endswith(".json"):
        with open(init_p2) as f:
            best_weights = json.load(f)
        init_p2 = best_weights[dataset.name]["best_weights"]
    elif init_p2 and init_p2.endswith(".log"):
        found = False
        with open(init_p2) as f:
            lines = f.readlines()
            for line in lines:
                if "Best L2 weights" in line:
                    init_p2 = line.partition("Best L2 weights:")[-1].strip()
                    found = True
                    break
            if not found:
                raise ValueError("Best weights were not found in the log file!")
    if init_p2 is None:
        init_p2 = dataset.instruction
    return init_p1, init_p2


def validate(dataset, model, loss_fn, iteration, val_examples, val_scores, writer, result_writer):
    log_message(colored("VALIDATING...", "red"))
    log_message("Current L1 weights:", model.encoder_l1.weight)
    log_message("Current L2 weights:", model.encoder_l2.weight)

    val_key = "{}-{}".format(model.encoder_l1.weight, model.encoder_l2.weight)
    if val_key in val_scores:
        log_message("Already evaluated this configuration, skipping...")
        dev_acc = val_scores[val_key]
    else:
        acc = 0.0
        tot = 0.0
        pbar = tqdm.tqdm(
            total=dataset.get_size("dev") if val_examples < 0 else val_examples,
            bar_format="{l_bar}{bar:10}{r_bar}{bar:-10b}",
            desc="Eval",
        )
        dataset.reset_pointer("dev")
        num_examples = 0
        class_counter = Counter()
        total_counter = Counter()

        for batch in dataset.iterate("dev", batch_size=20):
<<<<<<< HEAD
            x, y, infos = batch
            y_hat = model.forward(np.array(x), infos=infos)
            result_writer.write_examples(iteration, x, y, model.result_entry.outputs, model.result_entry.hiddens)
            losses = loss_fn(y_hat, y)
            acc += len(y) - np.sum(losses)
=======
            x, y = batch
            y_hat = model.forward(np.array(x))
            result_writer.write_examples(iteration, x, y, model.result_entry.outputs, model.result_entry.hiddens)
            acc += len(y) - np.sum(loss_fn(y_hat, y))
>>>>>>> e7accd09
            tot += len(y)
            num_examples += len(y)

            for xi, yi, yhati, li in zip(x, y, y_hat, losses):
                total_counter.update([yi])
                if li > 0:
                    class_counter.update([yi])

            pbar.update(len(y))
            pbar.set_postfix_str(f"{acc / tot:.1%}")

            if num_examples == val_examples:
                break

        for k, v in class_counter.items():
            log_message(f"{k}: {float(v)/total_counter[k]}")
        dev_acc = acc / tot
        val_scores[val_key] = dev_acc

    if iteration == 0:
        log_message(colored("INIT DEV ACC: {}".format(dev_acc), "red"))
    log_message(colored("DEV ACC: {}".format(dev_acc), "red"))
    writer.add_scalar("dev/acc", (dev_acc), iteration)
    return dev_acc


def test(dataset, model, loss_fn, iteration, writer, cost_only=False):
    log_message(colored("TESTING...", "red"))
    acc = 0.0
    tot = 0.0
    all_accs = []

    pbar = tqdm.tqdm(
        total=dataset.get_size("test"),
        bar_format="{l_bar}{bar:10}{r_bar}{bar:-10b}",
        desc="Eval",
    )

    model.cost = 0.
    dataset.reset_pointer("test")
    for batch in dataset.iterate("test", batch_size=20):
        x, y, infos = batch
        y_hat = model.forward(np.array(x), infos=infos, cost_only=cost_only)
        all_accs += (1. - loss_fn(y_hat, y)).tolist()
        acc += len(y) - np.sum(loss_fn(y_hat, y))
        tot += len(y)
        pbar.update(len(y))
        pbar.set_postfix_str(f"{acc / tot:.1%}")

    test_acc = acc / tot
    writer.add_scalar("test/acc", (test_acc), iteration)
    # for sig-test purposes
    log_message("ALL ACCS:", all_accs)
    log_message("TOKEN COST:", model.cost)
    return test_acc


@click.command()
@click.option("--seed", default=42, help="Random seed.")
@click.option("--out_dir", default="log/")
@click.option("--data_dir", default="../../data")
@click.option("--num_train_examples", default=-1, type=int, help="Use only so many train examples.")
@click.option("--val_freq", default=2)
@click.option("--do_first_eval", is_flag=True)
@click.option("--do_zero_shot", is_flag=True)
@click.option("--n_shots", default=-1, type=int)
@click.option("--q_hidden", default="suffix_forward_tbs")
@click.option("--q_prompt", default="q_action_prompt")
@click.option("--p_hidden", default="suffix_forward_tbs")
@click.option("--p_class", default="classify_forward")
@click.option("--p_residual", type=str, default="classify_residual")
@click.option("--balance_batch", is_flag=True, help="Balance batch.")
@click.option("--batch_size", type=int, default=20)
@click.option("--one_layer", is_flag=True)
@click.option("--dataset", type=str, default="subj")
@click.option("--use_h_argmax", type=bool, default=False)
@click.option("--iters", type=int, default=20)
@click.option("--num_p_samples", type=int, default=5)
@click.option("--num_h_samples", type=int, default=3)
@click.option("--tolerance", type=int, default=-1)
@click.option("--compute_cost", is_flag=True)
@click.option(
    "--strip_options_for_hidden",
    type=bool,
    default=False,
    help="Remove options from examples for the hidden layer.",
)
@click.option(
    "--strip_prefix_for_hidden",
    type=bool,
    default=False,
    help="Strip the prefix from the examples if it exists in some tasks, e.g. BBH.",
)
@click.option(
    "--strip_answer_for_hidden",
    type=bool,
    default=False,
    help="Strip the 'Answer:' from the hidden state, if the model generates it.",
)
@click.option(
    "--trust_factor",
    default=0.0,
    help="Trust-region factor for prompt update. Ensures KL divergence between the old and new prompt is small.",
)
@click.option(
    "--fwd_temp",
    default=0.0,
    help="Forward temperature",
)
@click.option(
    "--bwd_temp",
    default=0.7,
    help="Backward temperature",
)
@click.option(
    "--use_memory",
    type=int,
    default=0,
    help="Include evaluation of past prompts that have worked well in the selection list.",
)
@click.option(
    "--forward_use_classes",
    type=bool,
    default=False,
    help="Uses classes in the forward pass, constrains the output space.",
)
@click.option(
    "--init_p1",
    type=str,
    default="",
)
@click.option(
    "--init_p2",
    type=str,
    default="",
)
@click.option(
    "--held_out_prompt_ranking",
    type=bool,
    default=False,
    help="Evaluate prompts to keep for the next iteration on held-out examples in the current batch.",
)
@click.option(
    "--train_p1",
    type=bool,
    default=True,
    help="Train 1 layer, if False, keep it fixed.",
)
@click.option(
    "--train_p2",
    type=bool,
    default=True,
    help="Train 2 layer, if False, keep it fixed.",
)
@click.option(
    "--logp_penalty",
    type=float,
    default=0.0,
    help="Logp penalty for hiddens that haven't worked. Encourages exploration.",
)
@click.option(
    "--decay_logp_penalty",
    type=bool,
    default=True,
    help="Decay logp penalty linearly, reaching zero at the last iteration.",
)
@click.option(
    "--output_scoring_function",
    type=str,
    default="logprobs",
    help="Use logprobs to score output predictions.",
)
@click.option(
    "--hidden_scoring_function",
    type=str,
    default="logprobs",
    help="Use logprobs to score hidden states",
)
@click.option(
    "--posterior_sharpening_include_prior",
    type=bool,
    default=True,
    help="Include prior term in the posterior sharpening.",
)
@click.option(
    "--posterior_sharpening_use_mi_regularization",
    type=bool,
    default=False,
    help="MI-type regularization term on the hidden states.",
)
@click.option(
    "--posterior_temp",
    type=float,
    default=1.0,
    help="Sharpen (<1.0)/Flatten (>1.0) the posterior distribution over h.",
)
@click.option(
    "--model_type",
    type=str,
    default="text-davinci-003",
)
@click.option(
    "--bwd_model_type",
    type=str,
    default=None,
)
@click.option(
    "--fwd_max_tokens",
    type=int,
    default=256,
    help="Forward max tokens.",
)
@click.option(
    "--p1_max_tokens",
    type=int,
    default=256,
    help="Layer one max tokens.",
)
@click.option(
    "--bwd_max_tokens",
    type=int,
    default=512,
    help="Backward max tokens.",
)
@click.option(
<<<<<<< HEAD
    "--num_p1_steps",
    type=int,
    default=1,
    help="Number of prompt optimization steps for the hidden layer.",
)
@click.option(
    "--use_nce",
    type=bool,
    default=False,
    help="Use NCE for hidden scoring.",
)
@click.option(
=======
>>>>>>> e7accd09
    "--result_data_path",
    type=str,
    default="../demo/result_data.json",
    help="The path of the file where the result logs json are stored",
)
@click.option(
    "--result_exp_name",
    type=str,
    default=None,
    help="(Optional) Name of the experiment run to be saved in the result logs json file."
    "Useful when running multiple experiments with the same dataset name.",
)
<<<<<<< HEAD
=======
@click.option(
    "--enable_wandb",
    is_flag=True,
    help="Enable wandb logging. Requires wandb to be installed.",
)
>>>>>>> e7accd09
def main(
    seed,
    out_dir,
    data_dir,
    num_train_examples,
    val_freq,
    compute_cost,
    do_first_eval,
    do_zero_shot,
    n_shots,
    q_hidden,
    q_prompt,
    p_hidden,
    p_class,
    p_residual,
    fwd_temp,
    bwd_temp,
    balance_batch,
    batch_size,
    one_layer,
    dataset,
    use_h_argmax,
    iters,
    num_p_samples,
    num_h_samples,
    strip_options_for_hidden,
    strip_answer_for_hidden,
    strip_prefix_for_hidden,
    trust_factor,
    use_memory,
    init_p1,
    init_p2,
    tolerance,
    output_scoring_function,
    hidden_scoring_function,
    posterior_sharpening_include_prior,
    posterior_sharpening_use_mi_regularization,
    forward_use_classes,
    held_out_prompt_ranking,
    train_p1,
    train_p2,
    logp_penalty,
    decay_logp_penalty,
    posterior_temp,
    model_type,
    bwd_model_type,
    fwd_max_tokens,
    bwd_max_tokens,
<<<<<<< HEAD
    p1_max_tokens,
    num_p1_steps,
    use_nce,
    result_data_path,
    result_exp_name,
=======
    result_data_path,
    result_exp_name,
    enable_wandb,
>>>>>>> e7accd09
):
    timestamp = datetime.datetime.now().strftime("%Y-%m-%d_%H-%M-%S.%f")
    out_dir = f"{out_dir}/{timestamp}"
    os.makedirs(out_dir, exist_ok=True)

    logging.basicConfig(
        filename=f"{out_dir}/output.log",
        level=logging.INFO,
        format="%(asctime)s - %(message)s",
        datefmt="%Y-%m-%d %H:%M:%S",
    )
    log_message(json.dumps(locals()))
    log_message("Logging to... {}".format(out_dir + "/output.log"))

    wandb_enabled = False
    if enable_wandb:
        if wandb_installed:
            wandb_enabled = True
            wandb.init(config=locals(), project="dln")
            prompt_table = wandb.Table(columns=["epoch", "w1", "w2"])
        else:
            log_message(colored("Wandb is not installed. Please install it to enable wandb logging.", "red"))

    writer = SummaryWriter(f"{out_dir}")
    result_writer = ResultLogWriter(dataset, path=result_data_path, name=result_exp_name)

<<<<<<< HEAD
    dataset, output_classes, val_examples = init_dataset(dataset, seed, data_dir, n_shots, num_train_examples)
    result_writer = ResultLogWriter(dataset, path=result_data_path, name=result_exp_name)
=======
    init_p1, init_p2 = init_prompts(dataset, init_p1, init_p2)
    if wandb_enabled:
        prompt_table.add_data(0, init_p1, init_p2)
>>>>>>> e7accd09

    init_p1, init_p2 = init_prompts(dataset, init_p1, init_p2)
    log_message("Init P1: ", init_p1)
    log_message("Init P2: ", init_p2)

    forward_instantiate(
        model_type,
        temperature=0.0,
        max_tokens=fwd_max_tokens,
        stop=None,
    )
    backward_instantiate(
        bwd_model_type or model_type,
        temperature=bwd_temp,
        max_tokens=bwd_max_tokens,
        stop=None,
    )

    loss_fn = ZeroOneLoss(postproc=postprocess_prediction)
    model = VILModel(
        loss_fn,
        init_p1=init_p1,
        init_p2=init_p2,
        two_layers=not one_layer,
        num_p_samples=num_p_samples,
        num_h_samples=num_h_samples,
        q_hidden=q_hidden,
        q_prompt=q_prompt,
        p_hidden=p_hidden,
        p_class=p_class,
        p_residual=p_residual,
        use_h_argmax=use_h_argmax,
        output_classes=output_classes,
        strip_options_for_hidden=strip_options_for_hidden,
        strip_answer_for_hidden=strip_answer_for_hidden,
        trust_factor=trust_factor,
        forward_use_classes=forward_use_classes,
        held_out_prompt_ranking=held_out_prompt_ranking,
        use_memory=use_memory,
        train_p1=train_p1,
        train_p2=train_p2,
        logp_penalty=logp_penalty,
        p1_max_tokens=p1_max_tokens,
        p2_max_tokens=20,
        posterior_temp=posterior_temp,
        strip_prefix_for_hidden=dataset.prefix if strip_prefix_for_hidden else None,
        output_scoring_function=output_scoring_function,
        hidden_scoring_function=hidden_scoring_function,
        num_p1_steps=num_p1_steps,
        posterior_sharpening_include_prior=posterior_sharpening_include_prior,
        posterior_sharpening_use_mi_regularization=posterior_sharpening_use_mi_regularization,
        use_nce=use_nce,
    )

    running_acc = 0.0
    running_elbo = 0.0
    best_dev = 0.0
    best_ps = [model.encoder_l1.weight, model.encoder_l2.weight]
    val_scores = {}

    patience = 0
    for iteration in range(iters + 1):
        log_message("STARTING EPOCH {} - {}".format(iteration, out_dir))

        if iteration % val_freq == 0 and (
            iteration > 0 or do_first_eval
        ):
            dev_acc = validate(
                dataset, model, loss_fn, iteration, val_examples, val_scores, writer, result_writer
            )
<<<<<<< HEAD
=======
            if wandb_enabled:
                wandb.log({"dev/acc": dev_acc, "epoch": iteration})

>>>>>>> e7accd09
            model.result_entry.log_metric('dev_acc', dev_acc)
            if dev_acc > best_dev:
                best_dev = dev_acc
                best_ps = (model.encoder_l1.weight, model.encoder_l2.weight)

                if use_memory:
                    model.add_to_memory(*best_ps, score=best_dev)

                log_message(colored("BEST DEV ACC: {}".format(best_dev), "red"))
                patience = 0
            else:
                patience += 1

            if tolerance >= 0 and patience >= tolerance:
                log_message("Loading back the best model...")
                model.encoder_l1.weight = best_ps[0]
                model.encoder_l2.weight = best_ps[1]
                patience = 0
        else:
            model.result_entry.log_metric('dev_acc', None)

        result_writer.write_result(
            step=iteration,
            layers=[model.encoder_l2.weight] if one_layer else [model.encoder_l1.weight, model.encoder_l2.weight],
            metrics=model.result_entry.metrics,
            candidates=model.result_entry.candidates,
        )

        # zero shot or allow last iteration for validation
        if do_zero_shot or iteration == iters or compute_cost or (n_shots >= 0 and not train_p1 and not train_p2):
            break

        x, y, infos = dataset.get_batch(
            "train", batch_size, random_sample=True, balance=balance_batch
        )

        if decay_logp_penalty:
            model.logp_penalty = logp_penalty * (1.0 - (iteration / iters))

        log_message(colored("Training P2? {}".format(model.train_p2), "red"))
        log_message(colored("LOGPenalty? {}".format(model.logp_penalty), "red"))
        elbo, p1, p2, loss, elbo1, elbo2 = model.forward(
            np.array(x), np.array(y), infos=infos, temperature=fwd_temp
        )

        # Update prompts
        model.encoder_l1.weight = p1
        model.encoder_l2.weight = p2
        log_message("Patience: {}".format(patience))

        if iteration == 0:
            running_elbo = elbo
            running_acc = 1.0 - loss
        else:
            running_elbo = 0.2 * elbo + 0.8 * running_elbo
            running_acc = 0.2 * (1.0 - loss) + 0.8 * running_acc

        log_message("--------------------")
        log_message(colored("{} TRAINING EPOCH DONE.".format(iteration), "blue"))
        log_message(colored("ELBO: {}".format(elbo), "blue"))
        log_message(colored("ACC: {}".format((1.0 - loss)), "blue"))
        log_message(colored("RUN ELBO: {}".format(running_elbo), "blue"))
        log_message(colored("RUN ACC: {}".format(running_acc), "blue"))
        log_message(colored("BATCH Y BALANCE: {}".format(Counter(y)), "blue"))
        log_message(colored("BATCH X LEN: {}".format([len(x_i) for x_i in x]), "blue"))

        if wandb_enabled:
            prompt_table.add_data(iteration + 1, str(p1), str(p2))
            wandb.log({"train/prompts" : prompt_table})
            wandb.log({"train/elbo": elbo, "train/acc": (1.0 - loss), "epoch": iteration})

        writer.add_scalar("elbo", elbo, iteration)
        writer.add_scalar("elbo1", elbo1, iteration)
        writer.add_scalar("elbo2", elbo2, iteration)
        writer.add_scalar("acc", (1.0 - loss), iteration)
        model.result_entry.log_metric('elbo', elbo)
        model.result_entry.log_metric('acc', (1.0 - loss))
        model.result_entry.log_metric('run_elbo', running_elbo)
        model.result_entry.log_metric('run_acc', running_acc)

    log_message("--------------------")
    log_message("Loading best model...")

    model.encoder_l1.weight = best_ps[0]
    model.encoder_l2.weight = best_ps[1]

    log_message("Best L1 weights:", model.encoder_l1.weight)
    log_message("Best L2 weights:", model.encoder_l2.weight)

    test_acc = test(dataset, model, loss_fn, iteration, writer, cost_only=compute_cost)

    if wandb_enabled:
        wandb.log({"test/acc": test_acc, "epoch": iteration})

    log_message(colored("DEV ACC: {}".format(best_dev), "green"))
    log_message(colored("TEST ACC: {}".format(test_acc), "green"))
    result_writer.save_to_json_file()
    writer.close()


if __name__ == "__main__":
    main()<|MERGE_RESOLUTION|>--- conflicted
+++ resolved
@@ -16,15 +16,12 @@
 from dln.postprocessing import postprocess_prediction
 from dln.vi.model import VILModel, log_message
 from dln.vi.utils import ResultLogWriter
-<<<<<<< HEAD
-=======
 
 try:
     import wandb
     wandb_installed = True
 except ImportError:
     wandb_installed = False
->>>>>>> e7accd09
 
 
 def init_prompts(dataset, init_p1, init_p2):
@@ -79,18 +76,11 @@
         total_counter = Counter()
 
         for batch in dataset.iterate("dev", batch_size=20):
-<<<<<<< HEAD
             x, y, infos = batch
             y_hat = model.forward(np.array(x), infos=infos)
             result_writer.write_examples(iteration, x, y, model.result_entry.outputs, model.result_entry.hiddens)
             losses = loss_fn(y_hat, y)
             acc += len(y) - np.sum(losses)
-=======
-            x, y = batch
-            y_hat = model.forward(np.array(x))
-            result_writer.write_examples(iteration, x, y, model.result_entry.outputs, model.result_entry.hiddens)
-            acc += len(y) - np.sum(loss_fn(y_hat, y))
->>>>>>> e7accd09
             tot += len(y)
             num_examples += len(y)
 
@@ -316,7 +306,6 @@
     help="Backward max tokens.",
 )
 @click.option(
-<<<<<<< HEAD
     "--num_p1_steps",
     type=int,
     default=1,
@@ -329,8 +318,6 @@
     help="Use NCE for hidden scoring.",
 )
 @click.option(
-=======
->>>>>>> e7accd09
     "--result_data_path",
     type=str,
     default="../demo/result_data.json",
@@ -343,14 +330,11 @@
     help="(Optional) Name of the experiment run to be saved in the result logs json file."
     "Useful when running multiple experiments with the same dataset name.",
 )
-<<<<<<< HEAD
-=======
 @click.option(
     "--enable_wandb",
     is_flag=True,
     help="Enable wandb logging. Requires wandb to be installed.",
 )
->>>>>>> e7accd09
 def main(
     seed,
     out_dir,
@@ -399,17 +383,12 @@
     bwd_model_type,
     fwd_max_tokens,
     bwd_max_tokens,
-<<<<<<< HEAD
     p1_max_tokens,
     num_p1_steps,
     use_nce,
     result_data_path,
     result_exp_name,
-=======
-    result_data_path,
-    result_exp_name,
     enable_wandb,
->>>>>>> e7accd09
 ):
     timestamp = datetime.datetime.now().strftime("%Y-%m-%d_%H-%M-%S.%f")
     out_dir = f"{out_dir}/{timestamp}"
@@ -421,6 +400,7 @@
         format="%(asctime)s - %(message)s",
         datefmt="%Y-%m-%d %H:%M:%S",
     )
+
     log_message(json.dumps(locals()))
     log_message("Logging to... {}".format(out_dir + "/output.log"))
 
@@ -434,18 +414,13 @@
             log_message(colored("Wandb is not installed. Please install it to enable wandb logging.", "red"))
 
     writer = SummaryWriter(f"{out_dir}")
-    result_writer = ResultLogWriter(dataset, path=result_data_path, name=result_exp_name)
-
-<<<<<<< HEAD
+
     dataset, output_classes, val_examples = init_dataset(dataset, seed, data_dir, n_shots, num_train_examples)
     result_writer = ResultLogWriter(dataset, path=result_data_path, name=result_exp_name)
-=======
+
     init_p1, init_p2 = init_prompts(dataset, init_p1, init_p2)
     if wandb_enabled:
         prompt_table.add_data(0, init_p1, init_p2)
->>>>>>> e7accd09
-
-    init_p1, init_p2 = init_prompts(dataset, init_p1, init_p2)
     log_message("Init P1: ", init_p1)
     log_message("Init P2: ", init_p2)
 
@@ -514,12 +489,9 @@
             dev_acc = validate(
                 dataset, model, loss_fn, iteration, val_examples, val_scores, writer, result_writer
             )
-<<<<<<< HEAD
-=======
             if wandb_enabled:
                 wandb.log({"dev/acc": dev_acc, "epoch": iteration})
 
->>>>>>> e7accd09
             model.result_entry.log_metric('dev_acc', dev_acc)
             if dev_acc > best_dev:
                 best_dev = dev_acc
@@ -611,11 +583,13 @@
 
     test_acc = test(dataset, model, loss_fn, iteration, writer, cost_only=compute_cost)
 
+
     if wandb_enabled:
         wandb.log({"test/acc": test_acc, "epoch": iteration})
 
     log_message(colored("DEV ACC: {}".format(best_dev), "green"))
     log_message(colored("TEST ACC: {}".format(test_acc), "green"))
+    
     result_writer.save_to_json_file()
     writer.close()
 
