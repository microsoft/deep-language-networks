--- conflicted
+++ resolved
@@ -171,6 +171,12 @@
     help="Remove options from examples for the hidden layer.",
 )
 @click.option(
+    "--strip_prefix_for_hidden",
+    type=bool,
+    default=False,
+    help="Strip the prefix from the examples if it exists in some tasks, e.g. BBH.",
+)
+@click.option(
     "--strip_answer_for_hidden",
     type=bool,
     default=False,
@@ -297,30 +303,18 @@
     default=None,
 )
 @click.option(
-    "--bwd_model_type",
-    type=str,
-    default=None,
-)
-@click.option(
     "--fwd_max_tokens",
     type=int,
     default=256,
     help="Forward max tokens.",
 )
 @click.option(
-    "--p1_max_tokens",
-    type=int,
-    default=256,
-    help="Layer one max tokens.",
-)
-@click.option(
     "--bwd_max_tokens",
     type=int,
     default=512,
     help="Backward max tokens.",
 )
 @click.option(
-<<<<<<< HEAD
     "--p1_max_tokens",
     type=int,
     default=256,
@@ -333,8 +327,6 @@
     help="P2 max tokens.",
 )
 @click.option(
-=======
->>>>>>> f0d818b5
     "--num_p1_steps",
     type=int,
     default=1,
@@ -390,6 +382,7 @@
     num_p_samples,
     num_h_samples,
     strip_options_for_hidden,
+    strip_prefix_for_hidden,
     strip_answer_for_hidden,
     trust_factor,
     use_memory,
@@ -408,18 +401,12 @@
     decay_logp_penalty,
     posterior_temp,
     model_type,
-<<<<<<< HEAD
     fwd_model_type,
-=======
->>>>>>> f0d818b5
     bwd_model_type,
     fwd_max_tokens,
     bwd_max_tokens,
     p1_max_tokens,
-<<<<<<< HEAD
     p2_max_tokens,
-=======
->>>>>>> f0d818b5
     num_p1_steps,
     use_nce,
     result_data_path,
@@ -460,26 +447,17 @@
     log_message("Init P1: ", init_p1)
     log_message("Init P2: ", init_p2)
 
-<<<<<<< HEAD
     fwd_model_type = fwd_model_type or model_type
     bwd_model_type = bwd_model_type or model_type
     fwd_model = instantiate_model(
-=======
-    forward_instantiate(
->>>>>>> f0d818b5
         model_type,
         temperature=0.0,
         max_tokens=fwd_max_tokens,
         stop=None,
     )
-<<<<<<< HEAD
 
     bwd_model = instantiate_model(
         bwd_model_type,
-=======
-    backward_instantiate(
-        bwd_model_type or model_type,
->>>>>>> f0d818b5
         temperature=bwd_temp,
         max_tokens=bwd_max_tokens,
         stop=None,
@@ -517,11 +495,7 @@
         train_p2=train_p2,
         logp_penalty=logp_penalty,
         p1_max_tokens=p1_max_tokens,
-<<<<<<< HEAD
         p2_max_tokens=p2_max_tokens,
-=======
-        p2_max_tokens=20,
->>>>>>> f0d818b5
         posterior_temp=posterior_temp,
         strip_prefix_for_hidden=dataset.prefix if strip_prefix_for_hidden else None,
         output_scoring_function=output_scoring_function,
