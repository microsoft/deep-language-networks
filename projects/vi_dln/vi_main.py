import datetime
import json
import logging
import os
from collections import Counter

import click
import numpy as np
import tqdm
from termcolor import colored
from torch.utils.tensorboard import SummaryWriter

from dln.dataset import init_dataset
from dln.loss import ZeroOneLoss
from dln.operator import backward_instantiate, forward_instantiate
from dln.postprocessing import postprocess_prediction
from dln.vi.model import VILModel, log_message
from dln.vi.utils import ResultLogWriter

try:
    import wandb
    wandb_installed = True
except ImportError:
    wandb_installed = False


def init_prompts(dataset, init_p1, init_p2):
    """Initialize the prompts for the two layers of the model.
    If init_p1 or init_p2 is a json file, load the best weights from the json file.
    """

    if init_p1 and init_p1.endswith(".json"):
        with open(init_p1) as f:
            best_weights = json.load(f)
        init_p1 = best_weights[dataset.name]["best_weights"]
    elif init_p2 and init_p2.endswith(".json"):
        with open(init_p2) as f:
            best_weights = json.load(f)
        init_p2 = best_weights[dataset.name]["best_weights"]
    elif init_p2 and init_p2.endswith(".log"):
        found = False
        with open(init_p2) as f:
            lines = f.readlines()
            for line in lines:
                if "Best L2 weights" in line:
                    init_p2 = line.partition("Best L2 weights:")[-1].strip()
                    found = True
                    break
            if not found:
                raise ValueError("Best weights were not found in the log file!")
    if init_p2 is None:
        init_p2 = dataset.instruction
    return init_p1, init_p2


def validate(dataset, model, loss_fn, iteration, val_examples, val_scores, writer, result_writer):
    log_message(colored("VALIDATING...", "red"))
    log_message("Current L1 weights:", model.encoder_l1.weight)
    log_message("Current L2 weights:", model.encoder_l2.weight)

    val_key = "{}-{}".format(model.encoder_l1.weight, model.encoder_l2.weight)
    if val_key in val_scores:
        log_message("Already evaluated this configuration, skipping...")
        dev_acc = val_scores[val_key]
    else:
        acc = 0.0
        tot = 0.0
        pbar = tqdm.tqdm(
            total=dataset.get_size("dev") if val_examples < 0 else val_examples,
            bar_format="{l_bar}{bar:10}{r_bar}{bar:-10b}",
            desc="Eval",
        )
        dataset.reset_pointer("dev")
        num_examples = 0
        class_counter = Counter()
        total_counter = Counter()

        for batch in dataset.iterate("dev", batch_size=20):
            x, y, infos = batch
<<<<<<< HEAD
            result_writer.write_examples(iteration, x, y, model.result_entry.outputs, model.result_entry.hiddens)
            y_hat = model.forward(np.array(x), infos=infos)
=======
            y_hat = model.forward(np.array(x), infos=infos)
            result_writer.write_examples(iteration, x, y, model.result_entry.outputs, model.result_entry.hiddens)
>>>>>>> 18f358be
            losses = loss_fn(y_hat, y)
            acc += len(y) - np.sum(losses)
            tot += len(y)
            num_examples += len(y)

            for xi, yi, yhati, li in zip(x, y, y_hat, losses):
                total_counter.update([yi])
                if li > 0:
                    class_counter.update([yi])

            pbar.update(len(y))
            pbar.set_postfix_str(f"{acc / tot:.1%}")

            if num_examples == val_examples:
                break

        for k, v in class_counter.items():
            log_message(f"{k}: {float(v)/total_counter[k]}")
        dev_acc = acc / tot
        val_scores[val_key] = dev_acc

    if iteration == 0:
        log_message(colored("INIT DEV ACC: {}".format(dev_acc), "red"))
    log_message(colored("DEV ACC: {}".format(dev_acc), "red"))
    writer.add_scalar("dev/acc", (dev_acc), iteration)
    return dev_acc


def test(dataset, model, loss_fn, iteration, writer, cost_only=False):
    log_message(colored("TESTING...", "red"))
    acc = 0.0
    tot = 0.0
    all_accs = []

    pbar = tqdm.tqdm(
        total=dataset.get_size("test"),
        bar_format="{l_bar}{bar:10}{r_bar}{bar:-10b}",
        desc="Eval",
    )

    model.cost = 0.
    dataset.reset_pointer("test")
    for batch in dataset.iterate("test", batch_size=20):
        x, y, infos = batch
        y_hat = model.forward(np.array(x), infos=infos, cost_only=cost_only)
        all_accs += (1. - loss_fn(y_hat, y)).tolist()
        acc += len(y) - np.sum(loss_fn(y_hat, y))
        tot += len(y)
        pbar.update(len(y))
        pbar.set_postfix_str(f"{acc / tot:.1%}")

    test_acc = acc / tot
    writer.add_scalar("test/acc", (test_acc), iteration)
    # for sig-test purposes
    log_message("ALL ACCS:", all_accs)
    log_message("TOKEN COST:", model.cost)
    return test_acc


@click.command()
@click.option("--seed", default=42, help="Random seed.")
@click.option("--out_dir", default="log/")
@click.option("--data_dir", default="../../data")
@click.option("--num_train_examples", default=-1, type=int, help="Use only so many train examples.")
@click.option("--val_freq", default=2)
@click.option("--do_first_eval", is_flag=True)
@click.option("--do_zero_shot", is_flag=True)
<<<<<<< HEAD
@click.option("--do_few_shot", default=-1, type=int)
=======
@click.option("--n_shots", default=-1, type=int)
>>>>>>> 18f358be
@click.option("--q_hidden", default="suffix_forward_tbs")
@click.option("--q_prompt", default="q_action_prompt")
@click.option("--p_hidden", default="suffix_forward_tbs")
@click.option("--p_class", default="classify_forward")
@click.option("--p_residual", type=str, default="classify_residual")
@click.option("--balance_batch", is_flag=True, help="Balance batch.")
@click.option("--batch_size", type=int, default=20)
@click.option("--one_layer", is_flag=True)
@click.option("--dataset", type=str, default="subj")
@click.option("--use_h_argmax", type=bool, default=False)
@click.option("--iters", type=int, default=20)
@click.option("--num_p_samples", type=int, default=5)
@click.option("--num_h_samples", type=int, default=3)
@click.option("--tolerance", type=int, default=-1)
@click.option("--compute_cost", is_flag=True)
@click.option(
    "--strip_options_for_hidden",
    type=bool,
    default=False,
    help="Remove options from examples for the hidden layer.",
)
@click.option(
    "--strip_prefix_for_hidden",
    type=bool,
    default=False,
    help="Strip the prefix from the examples if it exists in some tasks, e.g. BBH.",
)
@click.option(
    "--strip_answer_for_hidden",
    type=bool,
    default=False,
    help="Strip the 'Answer:' from the hidden state, if the model generates it.",
)
@click.option(
    "--trust_factor",
    default=0.0,
    help="Trust-region factor for prompt update. Ensures KL divergence between the old and new prompt is small.",
)
@click.option(
    "--fwd_temp",
    default=0.0,
    help="Forward temperature",
)
@click.option(
    "--bwd_temp",
    default=0.7,
    help="Backward temperature",
)
@click.option(
    "--use_memory",
    type=int,
    default=0,
    help="Include evaluation of past prompts that have worked well in the selection list.",
)
@click.option(
    "--forward_use_classes",
    type=bool,
    default=False,
    help="Uses classes in the forward pass, constrains the output space.",
)
@click.option(
    "--init_p1",
    type=str,
    default="",
)
@click.option(
    "--init_p2",
    type=str,
    default="",
)
@click.option(
    "--held_out_prompt_ranking",
    type=bool,
    default=False,
    help="Evaluate prompts to keep for the next iteration on held-out examples in the current batch.",
)
@click.option(
    "--train_p1",
    type=bool,
    default=True,
    help="Train 1 layer, if False, keep it fixed.",
)
@click.option(
    "--train_p2",
    type=bool,
    default=True,
    help="Train 2 layer, if False, keep it fixed.",
)
@click.option(
    "--logp_penalty",
    type=float,
    default=0.0,
    help="Logp penalty for hiddens that haven't worked. Encourages exploration.",
)
@click.option(
    "--decay_logp_penalty",
    type=bool,
    default=True,
    help="Decay logp penalty linearly, reaching zero at the last iteration.",
)
@click.option(
    "--output_scoring_function",
    type=str,
    default="logprobs",
    help="Use logprobs to score output predictions.",
)
@click.option(
    "--hidden_scoring_function",
    type=str,
    default="logprobs",
    help="Use logprobs to score hidden states",
)
@click.option(
    "--posterior_sharpening_include_prior",
    type=bool,
    default=True,
    help="Include prior term in the posterior sharpening.",
)
@click.option(
    "--posterior_sharpening_use_mi_regularization",
    type=bool,
    default=False,
    help="MI-type regularization term on the hidden states.",
)
@click.option(
    "--posterior_temp",
    type=float,
    default=1.0,
    help="Sharpen (<1.0)/Flatten (>1.0) the posterior distribution over h.",
)
@click.option(
    "--model_type",
    type=str,
    default="text-davinci-003",
)
@click.option(
    "--bwd_model_type",
    type=str,
    default=None,
)
@click.option(
    "--fwd_max_tokens",
    type=int,
    default=256,
    help="Forward max tokens.",
)
@click.option(
    "--p1_max_tokens",
    type=int,
    default=256,
    help="Layer one max tokens.",
)
@click.option(
    "--bwd_max_tokens",
    type=int,
    default=512,
    help="Backward max tokens.",
)
@click.option(
    "--num_p1_steps",
    type=int,
    default=1,
    help="Number of prompt optimization steps for the hidden layer.",
)
@click.option(
    "--use_nce",
    type=bool,
    default=False,
    help="Use NCE for hidden scoring.",
)
@click.option(
    "--result_data_path",
    type=str,
    default="../demo/result_data.json",
    help="The path of the file where the result logs json are stored",
)
@click.option(
    "--result_exp_name",
    type=str,
    default=None,
    help="(Optional) Name of the experiment run to be saved in the result logs json file."
    "Useful when running multiple experiments with the same dataset name.",
)
@click.option(
    "--enable_wandb",
    is_flag=True,
    help="Enable wandb logging. Requires wandb to be installed.",
)
def main(
    seed,
    out_dir,
    data_dir,
    num_train_examples,
    val_freq,
    compute_cost,
    do_first_eval,
    do_zero_shot,
<<<<<<< HEAD
    do_few_shot,
=======
    n_shots,
>>>>>>> 18f358be
    q_hidden,
    q_prompt,
    p_hidden,
    p_class,
    p_residual,
    fwd_temp,
    bwd_temp,
    balance_batch,
    batch_size,
    one_layer,
    dataset,
    use_h_argmax,
    iters,
    num_p_samples,
    num_h_samples,
    strip_options_for_hidden,
    strip_answer_for_hidden,
    strip_prefix_for_hidden,
    trust_factor,
    use_memory,
    init_p1,
    init_p2,
    tolerance,
    output_scoring_function,
    hidden_scoring_function,
    posterior_sharpening_include_prior,
    posterior_sharpening_use_mi_regularization,
    forward_use_classes,
    held_out_prompt_ranking,
    train_p1,
    train_p2,
    logp_penalty,
    decay_logp_penalty,
    posterior_temp,
    model_type,
    bwd_model_type,
    fwd_max_tokens,
    bwd_max_tokens,
    p1_max_tokens,
    num_p1_steps,
    use_nce,
    result_data_path,
    result_exp_name,
    enable_wandb,
):
    timestamp = datetime.datetime.now().strftime("%Y-%m-%d_%H-%M-%S.%f")
    out_dir = f"{out_dir}/{timestamp}"
    os.makedirs(out_dir, exist_ok=True)

    logging.basicConfig(
        filename=f"{out_dir}/output.log",
        level=logging.INFO,
        format="%(asctime)s - %(message)s",
        datefmt="%Y-%m-%d %H:%M:%S",
    )

    log_message(json.dumps(locals()))
    log_message("Logging to... {}".format(out_dir + "/output.log"))

    wandb_enabled = False
    if enable_wandb:
        if wandb_installed:
            wandb_enabled = True
            wandb.init(config=locals(), project="dln")
            prompt_table = wandb.Table(columns=["epoch", "w1", "w2"])
        else:
            log_message(colored("Wandb is not installed. Please install it to enable wandb logging.", "red"))

    writer = SummaryWriter(f"{out_dir}")

    dataset, output_classes, val_examples = init_dataset(dataset, seed, data_dir, n_shots, num_train_examples)
    result_writer = ResultLogWriter(dataset, path=result_data_path, name=result_exp_name)

    dataset, output_classes, val_examples = init_dataset(dataset, seed, data_dir, do_few_shot, num_train_examples)

    init_p1, init_p2 = init_prompts(dataset, init_p1, init_p2)
    if wandb_enabled:
        prompt_table.add_data(0, init_p1, init_p2)
<<<<<<< HEAD

=======
>>>>>>> 18f358be
    log_message("Init P1: ", init_p1)
    log_message("Init P2: ", init_p2)

    forward_instantiate(
        model_type,
        temperature=0.0,
        max_tokens=fwd_max_tokens,
        stop=None,
    )
    backward_instantiate(
        bwd_model_type or model_type,
        temperature=bwd_temp,
        max_tokens=bwd_max_tokens,
        stop=None,
    )

    loss_fn = ZeroOneLoss(postproc=postprocess_prediction)
    model = VILModel(
        loss_fn,
        init_p1=init_p1,
        init_p2=init_p2,
        two_layers=not one_layer,
        num_p_samples=num_p_samples,
        num_h_samples=num_h_samples,
        q_hidden=q_hidden,
        q_prompt=q_prompt,
        p_hidden=p_hidden,
        p_class=p_class,
        p_residual=p_residual,
        use_h_argmax=use_h_argmax,
        output_classes=output_classes,
        strip_options_for_hidden=strip_options_for_hidden,
        strip_answer_for_hidden=strip_answer_for_hidden,
        trust_factor=trust_factor,
        forward_use_classes=forward_use_classes,
        held_out_prompt_ranking=held_out_prompt_ranking,
        use_memory=use_memory,
        train_p1=train_p1,
        train_p2=train_p2,
        logp_penalty=logp_penalty,
        p1_max_tokens=p1_max_tokens,
        p2_max_tokens=20,
        posterior_temp=posterior_temp,
        strip_prefix_for_hidden=dataset.prefix if strip_prefix_for_hidden else None,
        output_scoring_function=output_scoring_function,
        hidden_scoring_function=hidden_scoring_function,
        num_p1_steps=num_p1_steps,
        posterior_sharpening_include_prior=posterior_sharpening_include_prior,
        posterior_sharpening_use_mi_regularization=posterior_sharpening_use_mi_regularization,
        use_nce=use_nce,
    )

    running_acc = 0.0
    running_elbo = 0.0
    best_dev = 0.0
    best_ps = [model.encoder_l1.weight, model.encoder_l2.weight]
    val_scores = {}

    patience = 0
    for iteration in range(iters + 1):
        log_message("STARTING EPOCH {} - {}".format(iteration, out_dir))

        if iteration % val_freq == 0 and (
            iteration > 0 or do_first_eval
        ):
            dev_acc = validate(
                dataset, model, loss_fn, iteration, val_examples, val_scores, writer, result_writer
            )
            if wandb_enabled:
                wandb.log({"dev/acc": dev_acc, "epoch": iteration})

            model.result_entry.log_metric('dev_acc', dev_acc)
            if dev_acc > best_dev:
                best_dev = dev_acc
                best_ps = (model.encoder_l1.weight, model.encoder_l2.weight)

                if use_memory:
                    model.add_to_memory(*best_ps, score=best_dev)

                log_message(colored("BEST DEV ACC: {}".format(best_dev), "red"))
                patience = 0
            else:
                patience += 1

            if tolerance >= 0 and patience >= tolerance:
                log_message("Loading back the best model...")
                model.encoder_l1.weight = best_ps[0]
                model.encoder_l2.weight = best_ps[1]
                patience = 0
        else:
            model.result_entry.log_metric('dev_acc', None)

        result_writer.write_result(
            step=iteration,
            layers=[model.encoder_l2.weight] if one_layer else [model.encoder_l1.weight, model.encoder_l2.weight],
            metrics=model.result_entry.metrics,
            candidates=model.result_entry.candidates,
        )

        # zero shot or allow last iteration for validation
<<<<<<< HEAD
        if do_zero_shot or iteration == iters or compute_cost or (do_few_shot >= 0 and not train_p1 and not train_p2):
=======
        if do_zero_shot or iteration == iters or compute_cost or (n_shots >= 0 and not train_p1 and not train_p2):
>>>>>>> 18f358be
            break

        x, y, infos = dataset.get_batch(
            "train", batch_size, random_sample=True, balance=balance_batch
        )

        if decay_logp_penalty:
            model.logp_penalty = logp_penalty * (1.0 - (iteration / iters))

        log_message(colored("Training P2? {}".format(model.train_p2), "red"))
        log_message(colored("LOGPenalty? {}".format(model.logp_penalty), "red"))
        elbo, p1, p2, loss, elbo1, elbo2 = model.forward(
            np.array(x), np.array(y), infos=infos, temperature=fwd_temp
        )

        # Update prompts
        model.encoder_l1.weight = p1
        model.encoder_l2.weight = p2
        log_message("Patience: {}".format(patience))

        if iteration == 0:
            running_elbo = elbo
            running_acc = 1.0 - loss
        else:
            running_elbo = 0.2 * elbo + 0.8 * running_elbo
            running_acc = 0.2 * (1.0 - loss) + 0.8 * running_acc

        log_message("--------------------")
        log_message(colored("{} TRAINING EPOCH DONE.".format(iteration), "blue"))
        log_message(colored("ELBO: {}".format(elbo), "blue"))
        log_message(colored("ACC: {}".format((1.0 - loss)), "blue"))
        log_message(colored("RUN ELBO: {}".format(running_elbo), "blue"))
        log_message(colored("RUN ACC: {}".format(running_acc), "blue"))
        log_message(colored("BATCH Y BALANCE: {}".format(Counter(y)), "blue"))
        log_message(colored("BATCH X LEN: {}".format([len(x_i) for x_i in x]), "blue"))

        if wandb_enabled:
            prompt_table.add_data(iteration + 1, str(p1), str(p2))
            wandb.log({"train/prompts" : prompt_table})
            wandb.log({"train/elbo": elbo, "train/acc": (1.0 - loss), "epoch": iteration})

        writer.add_scalar("elbo", elbo, iteration)
        writer.add_scalar("elbo1", elbo1, iteration)
        writer.add_scalar("elbo2", elbo2, iteration)
        writer.add_scalar("acc", (1.0 - loss), iteration)
        model.result_entry.log_metric('elbo', elbo)
        model.result_entry.log_metric('acc', (1.0 - loss))
        model.result_entry.log_metric('run_elbo', running_elbo)
        model.result_entry.log_metric('run_acc', running_acc)

    log_message("--------------------")
    log_message("Loading best model...")

    model.encoder_l1.weight = best_ps[0]
    model.encoder_l2.weight = best_ps[1]

    log_message("Best L1 weights:", model.encoder_l1.weight)
    log_message("Best L2 weights:", model.encoder_l2.weight)

    test_acc = test(dataset, model, loss_fn, iteration, writer, cost_only=compute_cost)
<<<<<<< HEAD
=======

>>>>>>> 18f358be

    if wandb_enabled:
        wandb.log({"test/acc": test_acc, "epoch": iteration})

    log_message(colored("DEV ACC: {}".format(best_dev), "green"))
    log_message(colored("TEST ACC: {}".format(test_acc), "green"))
    
    result_writer.save_to_json_file()
    writer.close()


if __name__ == "__main__":
    main()<|MERGE_RESOLUTION|>--- conflicted
+++ resolved
@@ -77,13 +77,9 @@
 
         for batch in dataset.iterate("dev", batch_size=20):
             x, y, infos = batch
-<<<<<<< HEAD
             result_writer.write_examples(iteration, x, y, model.result_entry.outputs, model.result_entry.hiddens)
             y_hat = model.forward(np.array(x), infos=infos)
-=======
-            y_hat = model.forward(np.array(x), infos=infos)
             result_writer.write_examples(iteration, x, y, model.result_entry.outputs, model.result_entry.hiddens)
->>>>>>> 18f358be
             losses = loss_fn(y_hat, y)
             acc += len(y) - np.sum(losses)
             tot += len(y)
@@ -151,11 +147,7 @@
 @click.option("--val_freq", default=2)
 @click.option("--do_first_eval", is_flag=True)
 @click.option("--do_zero_shot", is_flag=True)
-<<<<<<< HEAD
-@click.option("--do_few_shot", default=-1, type=int)
-=======
 @click.option("--n_shots", default=-1, type=int)
->>>>>>> 18f358be
 @click.option("--q_hidden", default="suffix_forward_tbs")
 @click.option("--q_prompt", default="q_action_prompt")
 @click.option("--p_hidden", default="suffix_forward_tbs")
@@ -353,11 +345,7 @@
     compute_cost,
     do_first_eval,
     do_zero_shot,
-<<<<<<< HEAD
-    do_few_shot,
-=======
     n_shots,
->>>>>>> 18f358be
     q_hidden,
     q_prompt,
     p_hidden,
@@ -413,7 +401,6 @@
         format="%(asctime)s - %(message)s",
         datefmt="%Y-%m-%d %H:%M:%S",
     )
-
     log_message(json.dumps(locals()))
     log_message("Logging to... {}".format(out_dir + "/output.log"))
 
@@ -427,19 +414,14 @@
             log_message(colored("Wandb is not installed. Please install it to enable wandb logging.", "red"))
 
     writer = SummaryWriter(f"{out_dir}")
+    result_writer = ResultLogWriter(dataset, path=result_data_path, name=result_exp_name)
 
     dataset, output_classes, val_examples = init_dataset(dataset, seed, data_dir, n_shots, num_train_examples)
-    result_writer = ResultLogWriter(dataset, path=result_data_path, name=result_exp_name)
-
-    dataset, output_classes, val_examples = init_dataset(dataset, seed, data_dir, do_few_shot, num_train_examples)
 
     init_p1, init_p2 = init_prompts(dataset, init_p1, init_p2)
     if wandb_enabled:
         prompt_table.add_data(0, init_p1, init_p2)
-<<<<<<< HEAD
-
-=======
->>>>>>> 18f358be
+
     log_message("Init P1: ", init_p1)
     log_message("Init P2: ", init_p2)
 
@@ -540,11 +522,7 @@
         )
 
         # zero shot or allow last iteration for validation
-<<<<<<< HEAD
-        if do_zero_shot or iteration == iters or compute_cost or (do_few_shot >= 0 and not train_p1 and not train_p2):
-=======
         if do_zero_shot or iteration == iters or compute_cost or (n_shots >= 0 and not train_p1 and not train_p2):
->>>>>>> 18f358be
             break
 
         x, y, infos = dataset.get_batch(
@@ -605,17 +583,12 @@
     log_message("Best L2 weights:", model.encoder_l2.weight)
 
     test_acc = test(dataset, model, loss_fn, iteration, writer, cost_only=compute_cost)
-<<<<<<< HEAD
-=======
-
->>>>>>> 18f358be
 
     if wandb_enabled:
         wandb.log({"test/acc": test_acc, "epoch": iteration})
 
     log_message(colored("DEV ACC: {}".format(best_dev), "green"))
     log_message(colored("TEST ACC: {}".format(test_acc), "green"))
-    
     result_writer.save_to_json_file()
     writer.close()
 
