import datetime
import json
import logging
import os
from collections import Counter

import click
import numpy as np
import tqdm
from termcolor import colored
from torch.utils.tensorboard import SummaryWriter

from dln.dataset import init_dataset
from dln.loss import ZeroOneLoss
from dln.operator import instantiate_model, instantiate_tokenizer
from dln.postprocessing import postprocess_prediction
from dln.score import LogProbsScore
from dln.vi.model import VILModel, log_message
from dln.vi.sampler import PosteriorSampler, PromptSampler
from dln.vi.utils import ResultLogWriter

try:
    import wandb
    wandb_installed = True
except ImportError:
    wandb_installed = False


def init_prompts(dataset, init_p1, init_p2):
    """Initialize the prompts for the two layers of the model.
    If init_p1 or init_p2 is a json file, load the best weights from the json file.
    """

    if init_p1 and init_p1.endswith(".json"):
        with open(init_p1) as f:
            best_weights = json.load(f)
        init_p1 = best_weights[dataset.name]["best_weights"]
    elif init_p2 and init_p2.endswith(".json"):
        with open(init_p2) as f:
            best_weights = json.load(f)
        init_p2 = best_weights[dataset.name]["best_weights"]
    elif init_p2 and init_p2.endswith(".log"):
        found = False
        with open(init_p2) as f:
            lines = f.readlines()
            for line in lines:
                if "Best L2 weights" in line:
                    init_p2 = line.partition("Best L2 weights:")[-1].strip()
                    found = True
                    break
            if not found:
                raise ValueError("Best weights were not found in the log file!")
    if init_p2 is None:
        init_p2 = dataset.instruction
    return init_p1, init_p2


def validate(dataset, model, loss_fn, iteration, val_examples, val_scores, writer, result_writer):
    log_message(colored("VALIDATING...", "red"))
    log_message("Current L1 weights:", model.encoder_l1.weight)
    log_message("Current L2 weights:", model.encoder_l2.weight)

    val_key = "{}-{}".format(model.encoder_l1.weight, model.encoder_l2.weight)
    if val_key in val_scores:
        log_message("Already evaluated this configuration, skipping...")
        dev_acc = val_scores[val_key]
    else:
        acc = 0.0
        tot = 0.0
        pbar = tqdm.tqdm(
            total=dataset.get_size("dev") if val_examples < 0 else val_examples,
            bar_format="{l_bar}{bar:10}{r_bar}{bar:-10b}",
            desc="Eval",
        )
        dataset.reset_pointer("dev")
        num_examples = 0
        class_counter = Counter()
        total_counter = Counter()

        for batch in dataset.iterate("dev", batch_size=20):
            x, y, infos = batch
            y_hat = model.forward(np.array(x), infos=infos)
            result_writer.write_examples(iteration, x, y, model.result_entry.outputs, model.result_entry.hiddens)
            losses = loss_fn(y_hat, y)
            acc += len(y) - np.sum(losses)
            tot += len(y)
            num_examples += len(y)

            for xi, yi, yhati, li in zip(x, y, y_hat, losses):
                total_counter.update([yi])
                if li > 0:
                    class_counter.update([yi])

            pbar.update(len(y))
            pbar.set_postfix_str(f"{acc / tot:.1%}")

            if num_examples == val_examples:
                break

        for k, v in class_counter.items():
            log_message(f"{k}: {float(v)/total_counter[k]}")
        dev_acc = acc / tot
        val_scores[val_key] = dev_acc

    if iteration == 0:
        log_message(colored("INIT DEV ACC: {}".format(dev_acc), "red"))
    log_message(colored("DEV ACC: {}".format(dev_acc), "red"))
    writer.add_scalar("dev/acc", (dev_acc), iteration)
    return dev_acc


def test(dataset, model, loss_fn, iteration, writer, cost_only=False):
    log_message(colored("TESTING...", "red"))
    acc = 0.0
    tot = 0.0
    all_accs = []

    pbar = tqdm.tqdm(
        total=dataset.get_size("test"),
        bar_format="{l_bar}{bar:10}{r_bar}{bar:-10b}",
        desc="Eval",
    )

    model.cost = 0.
    dataset.reset_pointer("test")
    for batch in dataset.iterate("test", batch_size=20):
        x, y, infos = batch
        y_hat = model.forward(np.array(x), infos=infos, cost_only=cost_only)
        all_accs += (1. - loss_fn(y_hat, y)).tolist()
        acc += len(y) - np.sum(loss_fn(y_hat, y))
        tot += len(y)
        pbar.update(len(y))
        pbar.set_postfix_str(f"{acc / tot:.1%}")

    test_acc = acc / tot
    writer.add_scalar("test/acc", (test_acc), iteration)
    # for sig-test purposes
    log_message("ALL ACCS:", all_accs)
    log_message("TOKEN COST:", model.cost)
    return test_acc


@click.command()
@click.option("--seed", default=42, help="Random seed.")
@click.option("--out_dir", default="log/")
@click.option("--data_dir", default="../../data")
@click.option("--num_train_examples", default=-1, type=int, help="Use only so many train examples.")
@click.option("--val_freq", default=2)
@click.option("--do_first_eval", is_flag=True)
@click.option("--do_zero_shot", is_flag=True)
@click.option("--n_shots", default=-1, type=int)
@click.option("--q_hidden", default="suffix_forward_tbs")
@click.option("--q_prompt", default="q_action_prompt")
@click.option("--p_hidden", default="suffix_forward_tbs")
@click.option("--p_class", default="classify_forward")
@click.option("--p_residual", type=str, default="classify_residual")
@click.option("--balance_batch", is_flag=True, help="Balance batch.")
@click.option("--batch_size", type=int, default=20)
@click.option("--one_layer", is_flag=True)
@click.option("--dataset", type=str, default="subj")
@click.option("--use_h_argmax", type=bool, default=False)
@click.option("--iters", type=int, default=20)
@click.option("--num_p_samples", type=int, default=5)
@click.option("--num_h_samples", type=int, default=3)
@click.option("--tolerance", type=int, default=-1)
@click.option("--compute_cost", is_flag=True)
@click.option(
    "--strip_options_for_hidden",
    type=bool,
    default=False,
    help="Remove options from examples for the hidden layer.",
)
@click.option(
    "--strip_answer_for_hidden",
    type=bool,
    default=False,
    help="Strip the 'Answer:' from the hidden state, if the model generates it.",
)
@click.option(
    "--trust_factor",
    default=0.0,
    help="Trust-region factor for prompt update. Ensures KL divergence between the old and new prompt is small.",
)
@click.option(
    "--fwd_temp",
    default=0.0,
    help="Forward temperature",
)
@click.option(
    "--bwd_temp",
    default=0.7,
    help="Backward temperature",
)
@click.option(
    "--use_memory",
    type=int,
    default=0,
    help="Include evaluation of past prompts that have worked well in the selection list.",
)
@click.option(
    "--forward_use_classes",
    type=bool,
    default=False,
    help="Uses classes in the forward pass, constrains the output space.",
)
@click.option(
    "--init_p1",
    type=str,
    default="",
)
@click.option(
    "--init_p2",
    type=str,
    default="",
)
@click.option(
    "--held_out_prompt_ranking",
    type=bool,
    default=False,
    help="Evaluate prompts to keep for the next iteration on held-out examples in the current batch.",
)
@click.option(
    "--train_p1",
    type=bool,
    default=True,
    help="Train 1 layer, if False, keep it fixed.",
)
@click.option(
    "--train_p2",
    type=bool,
    default=True,
    help="Train 2 layer, if False, keep it fixed.",
)
@click.option(
    "--logp_penalty",
    type=float,
    default=0.0,
    help="Logp penalty for hiddens that haven't worked. Encourages exploration.",
)
@click.option(
    "--decay_logp_penalty",
    type=bool,
    default=True,
    help="Decay logp penalty linearly, reaching zero at the last iteration.",
)
@click.option(
    "--output_scoring_function",
    type=str,
    default="logprobs",
    help="Use logprobs to score output predictions.",
)
@click.option(
    "--hidden_scoring_function",
    type=str,
    default="logprobs",
    help="Use logprobs to score hidden states",
)
@click.option(
    "--posterior_sharpening_include_prior",
    type=bool,
    default=True,
    help="Include prior term in the posterior sharpening.",
)
@click.option(
    "--posterior_sharpening_use_mi_regularization",
    type=bool,
    default=False,
    help="MI-type regularization term on the hidden states.",
)
@click.option(
    "--posterior_temp",
    type=float,
    default=1.0,
    help="Sharpen (<1.0)/Flatten (>1.0) the posterior distribution over h.",
)
@click.option(
    "--model_type",
    type=str,
    default="text-davinci-003",
    help="Model type for forward and backward models if not specified separately.",
)
@click.option(
    "--fwd_model_type",
    type=str,
    default="",
    help="Overrides model_type for forward. If not specified, use the same as model_type.",
)
@click.option(
    "--bwd_model_type",
    type=str,
    default="",
    help="Overrides model_type for backward. If not specified, use the same as model_type.",
)
@click.option(
    "--bwd_model_type",
    type=str,
    default=None,
)
@click.option(
    "--fwd_max_tokens",
    type=int,
    default=256,
    help="Forward max tokens.",
)
@click.option(
    "--p1_max_tokens",
    type=int,
    default=256,
    help="Layer one max tokens.",
)
@click.option(
    "--bwd_max_tokens",
    type=int,
    default=512,
    help="Backward max tokens.",
)
@click.option(
<<<<<<< HEAD
    "--p1_max_tokens",
    type=int,
    default=256,
    help="P1 max tokens.",
)
@click.option(
    "--p2_max_tokens",
    type=int,
    default=20,
    help="P2 max tokens.",
=======
    "--num_p1_steps",
    type=int,
    default=1,
    help="Number of prompt optimization steps for the hidden layer.",
)
@click.option(
    "--use_nce",
    type=bool,
    default=False,
    help="Use NCE for hidden scoring.",
>>>>>>> 4d02672a
)
@click.option(
    "--result_data_path",
    type=str,
    default="../demo/result_data.json",
    help="The path of the file where the result logs json are stored",
)
@click.option(
    "--result_exp_name",
    type=str,
    default=None,
    help="(Optional) Name of the experiment run to be saved in the result logs json file."
    "Useful when running multiple experiments with the same dataset name.",
)
@click.option(
    "--enable_wandb",
    is_flag=True,
    help="Enable wandb logging. Requires wandb to be installed.",
)
def main(
    seed,
    out_dir,
    data_dir,
    num_train_examples,
    val_freq,
    compute_cost,
    do_first_eval,
    do_zero_shot,
    n_shots,
    q_hidden,
    q_prompt,
    p_hidden,
    p_class,
    p_residual,
    fwd_temp,
    bwd_temp,
    balance_batch,
    batch_size,
    one_layer,
    dataset,
    use_h_argmax,
    iters,
    num_p_samples,
    num_h_samples,
    strip_options_for_hidden,
    strip_answer_for_hidden,
    trust_factor,
    use_memory,
    init_p1,
    init_p2,
    tolerance,
    output_scoring_function,
    hidden_scoring_function,
    posterior_sharpening_include_prior,
    posterior_sharpening_use_mi_regularization,
    forward_use_classes,
    held_out_prompt_ranking,
    train_p1,
    train_p2,
    logp_penalty,
    decay_logp_penalty,
    posterior_temp,
    model_type,
<<<<<<< HEAD
    fwd_model_type,
=======
>>>>>>> 4d02672a
    bwd_model_type,
    fwd_max_tokens,
    bwd_max_tokens,
    p1_max_tokens,
<<<<<<< HEAD
    p2_max_tokens,
=======
    num_p1_steps,
    use_nce,
>>>>>>> 4d02672a
    result_data_path,
    result_exp_name,
    enable_wandb,
):
    timestamp = datetime.datetime.now().strftime("%Y-%m-%d_%H-%M-%S.%f")
    out_dir = f"{out_dir}/{timestamp}"
    os.makedirs(out_dir, exist_ok=True)

    logging.basicConfig(
        filename=f"{out_dir}/output.log",
        level=logging.INFO,
        format="%(asctime)s - %(message)s",
        datefmt="%Y-%m-%d %H:%M:%S",
    )

    log_message(json.dumps(locals()))
    log_message("Logging to... {}".format(out_dir + "/output.log"))

    wandb_enabled = False
    if enable_wandb:
        if wandb_installed:
            wandb_enabled = True
            wandb.init(config=locals(), project="dln")
            prompt_table = wandb.Table(columns=["epoch", "w1", "w2"])
        else:
            log_message(colored("Wandb is not installed. Please install it to enable wandb logging.", "red"))

    writer = SummaryWriter(f"{out_dir}")

    dataset, output_classes, val_examples = init_dataset(dataset, seed, data_dir, n_shots, num_train_examples)
    result_writer = ResultLogWriter(dataset, path=result_data_path, name=result_exp_name)

    init_p1, init_p2 = init_prompts(dataset, init_p1, init_p2)
    if wandb_enabled:
        prompt_table.add_data(0, init_p1, init_p2)
    log_message("Init P1: ", init_p1)
    log_message("Init P2: ", init_p2)

    fwd_model_type = fwd_model_type or model_type
    bwd_model_type = bwd_model_type or model_type
    fwd_model = instantiate_model(
        model_type,
        temperature=0.0,
        max_tokens=fwd_max_tokens,
        stop=None,
    )
<<<<<<< HEAD
    bwd_model = instantiate_model(
        bwd_model_type,
=======
    backward_instantiate(
        bwd_model_type or model_type,
>>>>>>> 4d02672a
        temperature=bwd_temp,
        max_tokens=bwd_max_tokens,
        stop=None,
    )

    loss_fn = ZeroOneLoss(postproc=postprocess_prediction)
    prompt_sampler = PromptSampler(bwd_model, q_prompt)
    posterior_sampler = PosteriorSampler(bwd_model, q_hidden)
    tokenizer = instantiate_tokenizer(fwd_model_type)
    logprobs_score = LogProbsScore(tokenizer, fwd_model)
    model = VILModel(
        loss_fn,
        init_p1=init_p1,
        init_p2=init_p2,
        two_layers=not one_layer,
        num_p_samples=num_p_samples,
        num_h_samples=num_h_samples,
        forward_evaluate=fwd_model,
        posterior_sampler=posterior_sampler,
        prompt_sampler=prompt_sampler,
        logprobs_score=logprobs_score,
        p_hidden=p_hidden,
        p_class=p_class,
        p_residual=p_residual,
        use_h_argmax=use_h_argmax,
        output_classes=output_classes,
        strip_options_for_hidden=strip_options_for_hidden,
        strip_answer_for_hidden=strip_answer_for_hidden,
        trust_factor=trust_factor,
        forward_use_classes=forward_use_classes,
        held_out_prompt_ranking=held_out_prompt_ranking,
        use_memory=use_memory,
        train_p1=train_p1,
        train_p2=train_p2,
        logp_penalty=logp_penalty,
        p1_max_tokens=p1_max_tokens,
<<<<<<< HEAD
        p2_max_tokens=p2_max_tokens,
        posterior_temp=posterior_temp,
=======
        p2_max_tokens=20,
        posterior_temp=posterior_temp,
        strip_prefix_for_hidden=dataset.prefix if strip_prefix_for_hidden else None,
        output_scoring_function=output_scoring_function,
        hidden_scoring_function=hidden_scoring_function,
        num_p1_steps=num_p1_steps,
        posterior_sharpening_include_prior=posterior_sharpening_include_prior,
        posterior_sharpening_use_mi_regularization=posterior_sharpening_use_mi_regularization,
        use_nce=use_nce,
>>>>>>> 4d02672a
    )

    running_acc = 0.0
    running_elbo = 0.0
    best_dev = 0.0
    best_ps = [model.encoder_l1.weight, model.encoder_l2.weight]
    val_scores = {}

    patience = 0
    for iteration in range(iters + 1):
        log_message("STARTING EPOCH {} - {}".format(iteration, out_dir))

        if iteration % val_freq == 0 and (
            iteration > 0 or do_first_eval
        ):
            dev_acc = validate(
                dataset, model, loss_fn, iteration, val_examples, val_scores, writer, result_writer
            )
            if wandb_enabled:
                wandb.log({"dev/acc": dev_acc, "epoch": iteration})

            model.result_entry.log_metric('dev_acc', dev_acc)
            if dev_acc > best_dev:
                best_dev = dev_acc
                best_ps = (model.encoder_l1.weight, model.encoder_l2.weight)

                if use_memory:
                    model.add_to_memory(*best_ps, score=best_dev)

                log_message(colored("BEST DEV ACC: {}".format(best_dev), "red"))
                patience = 0
            else:
                patience += 1

            if tolerance >= 0 and patience >= tolerance:
                log_message("Loading back the best model...")
                model.encoder_l1.weight = best_ps[0]
                model.encoder_l2.weight = best_ps[1]
                patience = 0
        else:
            model.result_entry.log_metric('dev_acc', None)

        result_writer.write_result(
            step=iteration,
            layers=[model.encoder_l2.weight] if one_layer else [model.encoder_l1.weight, model.encoder_l2.weight],
            metrics=model.result_entry.metrics,
            candidates=model.result_entry.candidates,
        )

        # zero shot or allow last iteration for validation
        if do_zero_shot or iteration == iters or compute_cost or (n_shots >= 0 and not train_p1 and not train_p2):
            break

        x, y, infos = dataset.get_batch(
            "train", batch_size, random_sample=True, balance=balance_batch
        )

        if decay_logp_penalty:
            model.logp_penalty = logp_penalty * (1.0 - (iteration / iters))

        log_message(colored("Training P2? {}".format(model.train_p2), "red"))
        log_message(colored("LOGPenalty? {}".format(model.logp_penalty), "red"))
        elbo, p1, p2, loss, elbo1, elbo2 = model.forward(
            np.array(x), np.array(y), infos=infos, temperature=fwd_temp
        )
        # Update prompts
        model.encoder_l1.weight = p1
        model.encoder_l2.weight = p2
        log_message("Current L1 weights:", model.encoder_l1.weight)
        log_message("Current L2 weights:", model.encoder_l2.weight)
        log_message("Patience: {}".format(patience))

        if iteration == 0:
            running_elbo = elbo
            running_acc = 1.0 - loss
        else:
            running_elbo = 0.2 * elbo + 0.8 * running_elbo
            running_acc = 0.2 * (1.0 - loss) + 0.8 * running_acc

        log_message("--------------------")
        log_message(colored("{} TRAINING EPOCH DONE.".format(iteration), "blue"))
        log_message(colored("ELBO: {}".format(elbo), "blue"))
        log_message(colored("ACC: {}".format((1.0 - loss)), "blue"))
        log_message(colored("RUN ELBO: {}".format(running_elbo), "blue"))
        log_message(colored("RUN ACC: {}".format(running_acc), "blue"))
        log_message(colored("BATCH Y BALANCE: {}".format(Counter(y)), "blue"))
        log_message(colored("BATCH X LEN: {}".format([len(x_i) for x_i in x]), "blue"))

        if wandb_enabled:
            prompt_table.add_data(iteration + 1, str(p1), str(p2))
            wandb.log({"train/prompts" : prompt_table})
            wandb.log({"train/elbo": elbo, "train/acc": (1.0 - loss), "epoch": iteration})

        writer.add_scalar("elbo", elbo, iteration)
        writer.add_scalar("elbo1", elbo1, iteration)
        writer.add_scalar("elbo2", elbo2, iteration)
        writer.add_scalar("acc", (1.0 - loss), iteration)
        model.result_entry.log_metric('elbo', elbo)
        model.result_entry.log_metric('acc', (1.0 - loss))
        model.result_entry.log_metric('run_elbo', running_elbo)
        model.result_entry.log_metric('run_acc', running_acc)

    log_message("--------------------")
    log_message("Loading best model...")

    model.encoder_l1.weight = best_ps[0]
    model.encoder_l2.weight = best_ps[1]

    log_message("Best L1 weights:", model.encoder_l1.weight)
    log_message("Best L2 weights:", model.encoder_l2.weight)

    test_acc = test(dataset, model, loss_fn, iteration, writer, cost_only=compute_cost)


    if wandb_enabled:
        wandb.log({"test/acc": test_acc, "epoch": iteration})

    log_message(colored("DEV ACC: {}".format(best_dev), "green"))
    log_message(colored("TEST ACC: {}".format(test_acc), "green"))
    
    result_writer.save_to_json_file()
    writer.close()


if __name__ == "__main__":
    main()<|MERGE_RESOLUTION|>--- conflicted
+++ resolved
@@ -315,7 +315,6 @@
     help="Backward max tokens.",
 )
 @click.option(
-<<<<<<< HEAD
     "--p1_max_tokens",
     type=int,
     default=256,
@@ -326,7 +325,8 @@
     type=int,
     default=20,
     help="P2 max tokens.",
-=======
+)
+@click.option(
     "--num_p1_steps",
     type=int,
     default=1,
@@ -337,7 +337,6 @@
     type=bool,
     default=False,
     help="Use NCE for hidden scoring.",
->>>>>>> 4d02672a
 )
 @click.option(
     "--result_data_path",
@@ -401,20 +400,14 @@
     decay_logp_penalty,
     posterior_temp,
     model_type,
-<<<<<<< HEAD
     fwd_model_type,
-=======
->>>>>>> 4d02672a
     bwd_model_type,
     fwd_max_tokens,
     bwd_max_tokens,
     p1_max_tokens,
-<<<<<<< HEAD
     p2_max_tokens,
-=======
     num_p1_steps,
     use_nce,
->>>>>>> 4d02672a
     result_data_path,
     result_exp_name,
     enable_wandb,
@@ -461,13 +454,9 @@
         max_tokens=fwd_max_tokens,
         stop=None,
     )
-<<<<<<< HEAD
+
     bwd_model = instantiate_model(
         bwd_model_type,
-=======
-    backward_instantiate(
-        bwd_model_type or model_type,
->>>>>>> 4d02672a
         temperature=bwd_temp,
         max_tokens=bwd_max_tokens,
         stop=None,
@@ -487,7 +476,8 @@
         num_h_samples=num_h_samples,
         forward_evaluate=fwd_model,
         posterior_sampler=posterior_sampler,
-        prompt_sampler=prompt_sampler,
+        prompt_sampler_1=prompt_sampler,
+        prompt_sampler_2=prompt_sampler,
         logprobs_score=logprobs_score,
         p_hidden=p_hidden,
         p_class=p_class,
@@ -504,11 +494,7 @@
         train_p2=train_p2,
         logp_penalty=logp_penalty,
         p1_max_tokens=p1_max_tokens,
-<<<<<<< HEAD
         p2_max_tokens=p2_max_tokens,
-        posterior_temp=posterior_temp,
-=======
-        p2_max_tokens=20,
         posterior_temp=posterior_temp,
         strip_prefix_for_hidden=dataset.prefix if strip_prefix_for_hidden else None,
         output_scoring_function=output_scoring_function,
@@ -517,7 +503,6 @@
         posterior_sharpening_include_prior=posterior_sharpening_include_prior,
         posterior_sharpening_use_mi_regularization=posterior_sharpening_use_mi_regularization,
         use_nce=use_nce,
->>>>>>> 4d02672a
     )
 
     running_acc = 0.0
