import datetime
import json
import logging
import os
from collections import Counter

import click
import numpy as np
import tqdm
from termcolor import colored
from torch.utils.tensorboard import SummaryWriter

from dln.dataset import init_dataset
from dln.loss import ZeroOneLoss
from dln.operator import backward_instantiate, forward_instantiate
from dln.postprocessing import postprocess_prediction
from dln.vi.model import VILModel, log_message
from dln.vi.utils import ResultLogWriter

try:
    import wandb
    wandb_installed = True
except ImportError:
    wandb_installed = False


def init_prompts(dataset, init_p1, init_p2):
    """Initialize the prompts for the two layers of the model.
    If init_p1 or init_p2 is a json file, load the best weights from the json file.
    """

    if init_p1 and init_p1.endswith(".json"):
        with open(init_p1) as f:
            best_weights = json.load(f)
        init_p1 = best_weights[dataset.name]["best_weights"]
    elif init_p2 and init_p2.endswith(".json"):
        with open(init_p2) as f:
            best_weights = json.load(f)
        init_p2 = best_weights[dataset.name]["best_weights"]
    elif init_p2 and init_p2.endswith(".log"):
        found = False
        with open(init_p2) as f:
            lines = f.readlines()
            for line in lines:
                if "Best L2 weights" in line:
                    init_p2 = line.partition("Best L2 weights:")[-1].strip()
                    found = True
                    break
            if not found:
                raise ValueError("Best weights were not found in the log file!")
    if init_p2 is None:
        init_p2 = dataset.instruction
    return init_p1, init_p2


def validate(dataset, model, loss_fn, iteration, val_examples, val_scores, writer, result_writer):
    log_message(colored("VALIDATING...", "red"))
    log_message("Current L1 weights:", model.encoder_l1.weight)
    log_message("Current L2 weights:", model.encoder_l2.weight)

    val_key = "{}-{}".format(model.encoder_l1.weight, model.encoder_l2.weight)
    if val_key in val_scores:
        log_message("Already evaluated this configuration, skipping...")
        dev_acc = val_scores[val_key]
    else:
        acc = 0.0
        tot = 0.0
        pbar = tqdm.tqdm(
            total=dataset.get_size("dev") if val_examples < 0 else val_examples,
            bar_format="{l_bar}{bar:10}{r_bar}{bar:-10b}",
            desc="Eval",
        )
        dataset.reset_pointer("dev")
        num_examples = 0
        class_counter = Counter()
        total_counter = Counter()

        for batch in dataset.iterate("dev", batch_size=20):
<<<<<<< HEAD
            x, y, infos = batch
            y_hat = model.forward(np.array(x), infos=infos)
            losses = loss_fn(y_hat, y)
            acc += len(y) - np.sum(losses)
=======
            x, y = batch
            y_hat = model.forward(np.array(x))
            result_writer.write_examples(iteration, x, y, model.result_entry.outputs, model.result_entry.hiddens)
            acc += len(y) - np.sum(loss_fn(y_hat, y))
>>>>>>> e7accd09
            tot += len(y)
            num_examples += len(y)

            for xi, yi, yhati, li in zip(x, y, y_hat, losses):
                total_counter.update([yi])
                if li > 0:
                    class_counter.update([yi])

            pbar.update(len(y))
            pbar.set_postfix_str(f"{acc / tot:.1%}")

            if num_examples == val_examples:
                break

        for k, v in class_counter.items():
            log_message(f"{k}: {float(v)/total_counter[k]}")
        dev_acc = acc / tot
        val_scores[val_key] = dev_acc

    if iteration == 0:
        log_message(colored("INIT DEV ACC: {}".format(dev_acc), "red"))
    log_message(colored("DEV ACC: {}".format(dev_acc), "red"))
    writer.add_scalar("dev/acc", (dev_acc), iteration)
    return dev_acc


def test(dataset, model, loss_fn, iteration, writer, cost_only=False):
    log_message(colored("TESTING...", "red"))
    acc = 0.0
    tot = 0.0
    all_accs = []

    pbar = tqdm.tqdm(
        total=dataset.get_size("test"),
        bar_format="{l_bar}{bar:10}{r_bar}{bar:-10b}",
        desc="Eval",
    )

    model.cost = 0.
    dataset.reset_pointer("test")
    for batch in dataset.iterate("test", batch_size=20):
        x, y, infos = batch
        y_hat = model.forward(np.array(x), infos=infos, cost_only=cost_only)
        all_accs += (1. - loss_fn(y_hat, y)).tolist()
        acc += len(y) - np.sum(loss_fn(y_hat, y))
        tot += len(y)
        pbar.update(len(y))
        pbar.set_postfix_str(f"{acc / tot:.1%}")

    test_acc = acc / tot
    writer.add_scalar("test/acc", (test_acc), iteration)
    # for sig-test purposes
    log_message("ALL ACCS:", all_accs)
    log_message("TOKEN COST:", model.cost)
    return test_acc


@click.command()
@click.option("--seed", default=42, help="Random seed.")
@click.option("--out_dir", default="log/")
@click.option("--data_dir", default="../../data")
@click.option("--num_train_examples", default=-1, type=int, help="Use only so many train examples.")
@click.option("--val_freq", default=2)
@click.option("--do_first_eval", is_flag=True)
@click.option("--do_zero_shot", is_flag=True)
@click.option("--do_few_shot", default=-1, type=int)
@click.option("--q_hidden", default="suffix_forward_tbs")
@click.option("--q_prompt", default="q_action_prompt")
@click.option("--p_hidden", default="suffix_forward_tbs")
@click.option("--p_class", default="classify_forward")
@click.option("--p_residual", type=str, default="classify_residual")
@click.option("--balance_batch", is_flag=True, help="Balance batch.")
@click.option("--batch_size", type=int, default=20)
@click.option("--one_layer", is_flag=True)
@click.option("--dataset", type=str, default="subj")
@click.option("--use_h_argmax", type=bool, default=False)
@click.option("--iters", type=int, default=20)
@click.option("--num_p_samples", type=int, default=5)
@click.option("--num_h_samples", type=int, default=3)
@click.option("--tolerance", type=int, default=-1)
@click.option("--compute_cost", is_flag=True)
@click.option(
    "--strip_options_for_hidden",
    type=bool,
    default=False,
    help="Remove options from examples for the hidden layer.",
)
@click.option(
    "--strip_prefix_for_hidden",
    type=bool,
    default=False,
    help="Strip the prefix from the examples if it exists in some tasks, e.g. BBH.",
)
@click.option(
    "--strip_answer_for_hidden",
    type=bool,
    default=False,
    help="Strip the 'Answer:' from the hidden state, if the model generates it.",
)
@click.option(
    "--trust_factor",
    default=0.0,
    help="Trust-region factor for prompt update. Ensures KL divergence between the old and new prompt is small.",
)
@click.option(
    "--fwd_temp",
    default=0.0,
    help="Forward temperature",
)
@click.option(
    "--bwd_temp",
    default=0.7,
    help="Backward temperature",
)
@click.option(
    "--use_memory",
    type=int,
    default=0,
    help="Include evaluation of past prompts that have worked well in the selection list.",
)
@click.option(
    "--forward_use_classes",
    type=bool,
    default=False,
    help="Uses classes in the forward pass, constrains the output space.",
)
@click.option(
    "--init_p1",
    type=str,
    default="",
)
@click.option(
    "--init_p2",
    type=str,
    default=None,
)
@click.option(
    "--held_out_prompt_ranking",
    type=bool,
    default=False,
    help="Evaluate prompts to keep for the next iteration on held-out examples in the current batch.",
)
@click.option(
    "--train_p1",
    type=bool,
    default=True,
    help="Train 1 layer, if False, keep it fixed.",
)
@click.option(
    "--train_p2",
    type=bool,
    default=True,
    help="Train 2 layer, if False, keep it fixed.",
)
@click.option(
    "--logp_penalty",
    type=float,
    default=0.0,
    help="Logp penalty for hiddens that haven't worked. Encourages exploration.",
)
@click.option(
    "--decay_logp_penalty",
    type=bool,
    default=True,
    help="Decay logp penalty linearly, reaching zero at the last iteration.",
)
@click.option(
    "--output_scoring_function",
    type=str,
    default="logprobs",
    help="Use logprobs to score output predictions.",
)
@click.option(
    "--hidden_scoring_function",
    type=str,
    default="logprobs",
    help="Use logprobs to score hidden states",
)
@click.option(
    "--posterior_sharpening_include_prior",
    type=bool,
    default=True,
    help="Include prior term in the posterior sharpening.",
)
@click.option(
    "--posterior_sharpening_use_mi_regularization",
    type=bool,
    default=False,
    help="MI-type regularization term on the hidden states.",
)
@click.option(
    "--posterior_temp",
    type=float,
    default=1.0,
    help="Sharpen (<1.0)/Flatten (>1.0) the posterior distribution over h.",
)
@click.option(
    "--model_type",
    type=str,
    default="text-davinci-003",
)
@click.option(
    "--bwd_model_type",
    type=str,
    default=None,
)
@click.option(
    "--fwd_max_tokens",
    type=int,
    default=256,
    help="Forward max tokens.",
)
@click.option(
    "--p1_max_tokens",
    type=int,
    default=256,
    help="Layer one max tokens.",
)
@click.option(
    "--bwd_max_tokens",
    type=int,
    default=512,
    help="Backward max tokens.",
)
@click.option(
<<<<<<< HEAD
    "--num_p1_steps",
    type=int,
    default=1,
    help="Number of prompt optimization steps for the hidden layer.",
)
@click.option(
    "--use_nce",
    type=bool,
    default=False,
    help="Use NCE for hidden scoring.",
=======
    "--result_data_path",
    type=str,
    default="../demo/result_data.json",
    help="The path of the file where the result logs json are stored",
)
@click.option(
    "--result_exp_name",
    type=str,
    default=None,
    help="(Optional) Name of the experiment run to be saved in the result logs json file."
    "Useful when running multiple experiments with the same dataset name.",
)
@click.option(
    "--enable_wandb",
    is_flag=True,
    help="Enable wandb logging. Requires wandb to be installed.",
>>>>>>> e7accd09
)
def main(
    seed,
    out_dir,
    data_dir,
    num_train_examples,
    val_freq,
    compute_cost,
    do_first_eval,
    do_zero_shot,
    do_few_shot,
    q_hidden,
    q_prompt,
    p_hidden,
    p_class,
    p_residual,
    fwd_temp,
    bwd_temp,
    balance_batch,
    batch_size,
    one_layer,
    dataset,
    use_h_argmax,
    iters,
    num_p_samples,
    num_h_samples,
    strip_options_for_hidden,
    strip_answer_for_hidden,
    strip_prefix_for_hidden,
    trust_factor,
    use_memory,
    init_p1,
    init_p2,
    tolerance,
    output_scoring_function,
    hidden_scoring_function,
    posterior_sharpening_include_prior,
    posterior_sharpening_use_mi_regularization,
    forward_use_classes,
    held_out_prompt_ranking,
    train_p1,
    train_p2,
    logp_penalty,
    decay_logp_penalty,
    posterior_temp,
    model_type,
    bwd_model_type,
    fwd_max_tokens,
    bwd_max_tokens,
<<<<<<< HEAD
    p1_max_tokens,
    num_p1_steps,
    use_nce,
=======
    result_data_path,
    result_exp_name,
    enable_wandb,
>>>>>>> e7accd09
):
    timestamp = datetime.datetime.now().strftime("%Y-%m-%d_%H-%M-%S.%f")
    out_dir = f"{out_dir}/{timestamp}"
    os.makedirs(out_dir, exist_ok=True)

    logging.basicConfig(
        filename=f"{out_dir}/output.log",
        level=logging.INFO,
        format="%(asctime)s - %(message)s",
        datefmt="%Y-%m-%d %H:%M:%S",
    )
    log_message(json.dumps(locals()))
    log_message("Logging to... {}".format(out_dir + "/output.log"))

    wandb_enabled = False
    if enable_wandb:
        if wandb_installed:
            wandb_enabled = True
            wandb.init(config=locals(), project="dln")
            prompt_table = wandb.Table(columns=["epoch", "w1", "w2"])
        else:
            log_message(colored("Wandb is not installed. Please install it to enable wandb logging.", "red"))

    writer = SummaryWriter(f"{out_dir}")
    result_writer = ResultLogWriter(dataset, path=result_data_path, name=result_exp_name)

<<<<<<< HEAD
    dataset, output_classes, val_examples = init_dataset(dataset, seed, data_dir, do_few_shot, num_train_examples)
=======
    init_p1, init_p2 = init_prompts(dataset, init_p1, init_p2)
    if wandb_enabled:
        prompt_table.add_data(0, init_p1, init_p2)
>>>>>>> e7accd09

    init_p1, init_p2 = init_prompts(dataset, init_p1, init_p2)
    log_message("Init P1: ", init_p1)
    log_message("Init P2: ", init_p2)

    forward_instantiate(
        model_type,
        temperature=0.0,
        max_tokens=fwd_max_tokens,
        stop=None,
    )
    backward_instantiate(
        bwd_model_type or model_type,
        temperature=bwd_temp,
        max_tokens=bwd_max_tokens,
        stop=None,
    )

    loss_fn = ZeroOneLoss(postproc=postprocess_prediction)
    model = VILModel(
        loss_fn,
        init_p1=init_p1,
        init_p2=init_p2,
        two_layers=not one_layer,
        num_p_samples=num_p_samples,
        num_h_samples=num_h_samples,
        q_hidden=q_hidden,
        q_prompt=q_prompt,
        p_hidden=p_hidden,
        p_class=p_class,
        p_residual=p_residual,
        use_h_argmax=use_h_argmax,
        output_classes=output_classes,
        strip_options_for_hidden=strip_options_for_hidden,
        strip_answer_for_hidden=strip_answer_for_hidden,
        trust_factor=trust_factor,
        forward_use_classes=forward_use_classes,
        held_out_prompt_ranking=held_out_prompt_ranking,
        use_memory=use_memory,
        train_p1=train_p1,
        train_p2=train_p2,
        logp_penalty=logp_penalty,
        p1_max_tokens=p1_max_tokens,
        p2_max_tokens=20,
        posterior_temp=posterior_temp,
        strip_prefix_for_hidden=dataset.prefix if strip_prefix_for_hidden else None,
        output_scoring_function=output_scoring_function,
        hidden_scoring_function=hidden_scoring_function,
        num_p1_steps=num_p1_steps,
        posterior_sharpening_include_prior=posterior_sharpening_include_prior,
        posterior_sharpening_use_mi_regularization=posterior_sharpening_use_mi_regularization,
        use_nce=use_nce,
    )

    running_acc = 0.0
    running_elbo = 0.0
    best_dev = 0.0
    best_ps = [model.encoder_l1.weight, model.encoder_l2.weight]
    val_scores = {}

    patience = 0
    for iteration in range(iters + 1):
        log_message("STARTING EPOCH {} - {}".format(iteration, out_dir))

        if iteration % val_freq == 0 and (
            iteration > 0 or do_first_eval
        ):
            dev_acc = validate(
                dataset, model, loss_fn, iteration, val_examples, val_scores, writer, result_writer
            )
            if wandb_enabled:
                wandb.log({"dev/acc": dev_acc, "epoch": iteration})

            model.result_entry.log_metric('dev_acc', dev_acc)
            if dev_acc > best_dev:
                best_dev = dev_acc
                best_ps = (model.encoder_l1.weight, model.encoder_l2.weight)

                if use_memory:
                    model.add_to_memory(*best_ps, score=best_dev)

                log_message(colored("BEST DEV ACC: {}".format(best_dev), "red"))
                patience = 0
            else:
                patience += 1

            if tolerance >= 0 and patience >= tolerance:
                log_message("Loading back the best model...")
                model.encoder_l1.weight = best_ps[0]
                model.encoder_l2.weight = best_ps[1]
                patience = 0
        else:
            model.result_entry.log_metric('dev_acc', None)

        result_writer.write_result(
            step=iteration,
            layers=[model.encoder_l2.weight] if one_layer else [model.encoder_l1.weight, model.encoder_l2.weight],
            metrics=model.result_entry.metrics,
            candidates=model.result_entry.candidates,
        )

        # zero shot or allow last iteration for validation
        if do_zero_shot or iteration == iters or compute_cost or (do_few_shot >= 0 and not train_p1 and not train_p2):
            break

        x, y, infos = dataset.get_batch(
            "train", batch_size, random_sample=True, balance=balance_batch
        )

        if decay_logp_penalty:
            model.logp_penalty = logp_penalty * (1.0 - (iteration / iters))

        log_message(colored("Training P2? {}".format(model.train_p2), "red"))
        log_message(colored("LOGPenalty? {}".format(model.logp_penalty), "red"))
        elbo, p1, p2, loss, elbo1, elbo2 = model.forward(
            np.array(x), np.array(y), infos=infos, temperature=fwd_temp
        )

        # Update prompts
        model.encoder_l1.weight = p1
        model.encoder_l2.weight = p2
        log_message("Patience: {}".format(patience))

        if iteration == 0:
            running_elbo = elbo
            running_acc = 1.0 - loss
        else:
            running_elbo = 0.2 * elbo + 0.8 * running_elbo
            running_acc = 0.2 * (1.0 - loss) + 0.8 * running_acc

        log_message("--------------------")
        log_message(colored("{} TRAINING EPOCH DONE.".format(iteration), "blue"))
        log_message(colored("ELBO: {}".format(elbo), "blue"))
        log_message(colored("ACC: {}".format((1.0 - loss)), "blue"))
        log_message(colored("RUN ELBO: {}".format(running_elbo), "blue"))
        log_message(colored("RUN ACC: {}".format(running_acc), "blue"))
        log_message(colored("BATCH Y BALANCE: {}".format(Counter(y)), "blue"))
        log_message(colored("BATCH X LEN: {}".format([len(x_i) for x_i in x]), "blue"))

        if wandb_enabled:
            prompt_table.add_data(iteration + 1, str(p1), str(p2))
            wandb.log({"train/prompts" : prompt_table})
            wandb.log({"train/elbo": elbo, "train/acc": (1.0 - loss), "epoch": iteration})

        writer.add_scalar("elbo", elbo, iteration)
        writer.add_scalar("elbo1", elbo1, iteration)
        writer.add_scalar("elbo2", elbo2, iteration)
        writer.add_scalar("acc", (1.0 - loss), iteration)
        model.result_entry.log_metric('elbo', elbo)
        model.result_entry.log_metric('acc', (1.0 - loss))
        model.result_entry.log_metric('run_elbo', running_elbo)
        model.result_entry.log_metric('run_acc', running_acc)

    log_message("--------------------")
    log_message("Loading best model...")

    model.encoder_l1.weight = best_ps[0]
    model.encoder_l2.weight = best_ps[1]

    log_message("Best L1 weights:", model.encoder_l1.weight)
    log_message("Best L2 weights:", model.encoder_l2.weight)

    test_acc = test(dataset, model, loss_fn, iteration, writer, cost_only=compute_cost)

    if wandb_enabled:
        wandb.log({"test/acc": test_acc, "epoch": iteration})

    log_message(colored("DEV ACC: {}".format(best_dev), "green"))
    log_message(colored("TEST ACC: {}".format(test_acc), "green"))
    result_writer.save_to_json_file()
    writer.close()


if __name__ == "__main__":
    main()<|MERGE_RESOLUTION|>--- conflicted
+++ resolved
@@ -76,17 +76,11 @@
         total_counter = Counter()
 
         for batch in dataset.iterate("dev", batch_size=20):
-<<<<<<< HEAD
             x, y, infos = batch
+            result_writer.write_examples(iteration, x, y, model.result_entry.outputs, model.result_entry.hiddens)
             y_hat = model.forward(np.array(x), infos=infos)
             losses = loss_fn(y_hat, y)
             acc += len(y) - np.sum(losses)
-=======
-            x, y = batch
-            y_hat = model.forward(np.array(x))
-            result_writer.write_examples(iteration, x, y, model.result_entry.outputs, model.result_entry.hiddens)
-            acc += len(y) - np.sum(loss_fn(y_hat, y))
->>>>>>> e7accd09
             tot += len(y)
             num_examples += len(y)
 
@@ -312,7 +306,6 @@
     help="Backward max tokens.",
 )
 @click.option(
-<<<<<<< HEAD
     "--num_p1_steps",
     type=int,
     default=1,
@@ -323,7 +316,8 @@
     type=bool,
     default=False,
     help="Use NCE for hidden scoring.",
-=======
+)
+@click.option(
     "--result_data_path",
     type=str,
     default="../demo/result_data.json",
@@ -340,7 +334,6 @@
     "--enable_wandb",
     is_flag=True,
     help="Enable wandb logging. Requires wandb to be installed.",
->>>>>>> e7accd09
 )
 def main(
     seed,
@@ -390,15 +383,12 @@
     bwd_model_type,
     fwd_max_tokens,
     bwd_max_tokens,
-<<<<<<< HEAD
     p1_max_tokens,
     num_p1_steps,
     use_nce,
-=======
     result_data_path,
     result_exp_name,
     enable_wandb,
->>>>>>> e7accd09
 ):
     timestamp = datetime.datetime.now().strftime("%Y-%m-%d_%H-%M-%S.%f")
     out_dir = f"{out_dir}/{timestamp}"
@@ -425,15 +415,12 @@
     writer = SummaryWriter(f"{out_dir}")
     result_writer = ResultLogWriter(dataset, path=result_data_path, name=result_exp_name)
 
-<<<<<<< HEAD
     dataset, output_classes, val_examples = init_dataset(dataset, seed, data_dir, do_few_shot, num_train_examples)
-=======
+
     init_p1, init_p2 = init_prompts(dataset, init_p1, init_p2)
     if wandb_enabled:
         prompt_table.add_data(0, init_p1, init_p2)
->>>>>>> e7accd09
-
-    init_p1, init_p2 = init_prompts(dataset, init_p1, init_p2)
+
     log_message("Init P1: ", init_p1)
     log_message("Init P2: ", init_p2)
 
