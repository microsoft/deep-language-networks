import datetime
import json
import logging
import os
from collections import Counter

import click
import numpy as np
import tqdm
from termcolor import colored
from torch.utils.tensorboard import SummaryWriter

from dln.dataset import init_dataset
from dln.loss import LossRegistry
from dln.operator import LLMRegistry, isolated_cost
from dln.postprocessing import postprocess_prediction
from dln.score import LogProbsScore
from dln.vi.model import VILModel, log_message
from dln.vi.sampler import PosteriorSampler, PromptSampler
from dln.vi.utils import ResultLogWriter

try:
    import wandb

    wandb_installed = True
except ImportError:
    wandb_installed = False


def init_prompts(dataset, init_p1, init_p2):
    """Initialize the prompts for the two layers of the model.
    If init_p1 or init_p2 is a json file, load the best weights from the json file.
    """

    if init_p1 and init_p1.endswith(".json"):
        with open(init_p1) as f:
            best_weights = json.load(f)
        init_p1 = best_weights[dataset.dataset_name]["best_weights"]
    elif init_p2 and init_p2.endswith(".json"):
        with open(init_p2) as f:
            best_weights = json.load(f)
        init_p2 = best_weights[dataset.dataset_name]["best_weights"]
    elif init_p2 and init_p2.endswith(".log"):
        found = False
        with open(init_p2) as f:
            lines = f.readlines()
            for line in lines:
                if "Best L2 weights" in line:
                    init_p2 = line.partition("Best L2 weights:")[-1].strip()
                    found = True
                    break
            if not found:
                raise ValueError("Best weights were not found in the log file!")

    if init_p2 is None:
        init_p2 = dataset.instruction

    if init_p1 is None:
        init_p1 = ""

    return init_p1, init_p2


def validate(dataset, model, loss_fn, iteration, val_scores, writer, result_writer):
    log_message(colored("VALIDATING...", "red"))
    log_message("Current L1 weights:", model.encoder_l1.weight)
    log_message("Current L2 weights:", model.encoder_l2.weight)

    val_key = "{}-{}".format(model.encoder_l1.weight, model.encoder_l2.weight)
    if val_key in val_scores:
        log_message("Already evaluated this configuration, skipping...")
        dev_acc = val_scores[val_key]
    else:
        acc = 0.0
        tot = 0.0
        pbar = tqdm.tqdm(
            total=dataset.dev_size,
            bar_format="{l_bar}{bar:10}{r_bar}{bar:-10b}",
            desc="Eval",
        )
        dataset.reset_pointer("dev")
        class_counter = Counter()
        total_counter = Counter()

        for batch in dataset.iterate("dev", batch_size=20):
            x, y, infos = batch
            y_hat = model.forward(np.array(x), infos=infos)
            result_writer.write_examples(
                iteration, x, y, model.result_entry.outputs, model.result_entry.hiddens
            )
            losses = loss_fn(y_hat, y)
            acc += len(y) - np.sum(losses)
            tot += len(y)

            for xi, yi, yhati, li in zip(x, y, y_hat, losses):
                total_counter.update([yi])
                if li > 0:
                    class_counter.update([yi])

            pbar.update(len(y))
            pbar.set_postfix_str(f"{acc / tot:.1%}")

        for k, v in class_counter.items():
            log_message(f"{k}: {float(v)/total_counter[k]}")
        dev_acc = acc / tot
        val_scores[val_key] = dev_acc

    if iteration == 0:
        log_message(colored("INIT DEV ACC: {}".format(dev_acc), "red"))
    log_message(colored("DEV ACC: {}".format(dev_acc), "red"))
    writer.add_scalar("dev/acc", (dev_acc), iteration)
    return dev_acc


def test(dataset, model, loss_fn, iteration, writer, cost_only=False):
    log_message(colored("TESTING...", "red"))
    acc = 0.0
    tot = 0.0
    all_accs = []

    pbar = tqdm.tqdm(
        total=dataset.test_size,
        bar_format="{l_bar}{bar:10}{r_bar}{bar:-10b}",
        desc="Eval",
    )
    with isolated_cost(model.forward_evaluate, add_cost_to_total=True):
        dataset.reset_pointer("test")
        for batch in dataset.iterate("test", batch_size=20):
            x, y, infos = batch
            y_hat = model.forward(np.array(x), infos=infos, cost_only=cost_only)
            all_accs += (1. - loss_fn(y_hat, y)).tolist()
            acc += len(y) - np.sum(loss_fn(y_hat, y))
            tot += len(y)
            pbar.update(len(y))
            pbar.set_postfix_str(f"{acc / tot:.1%}")
        test_cost = model.forward_evaluate.total_cost

    test_acc = acc / tot
    if iteration == 0:
        log_message(colored("INIT TEST ACC: {}".format(test_acc), "red"))

    log_message(colored("TEST ACC: {}".format(test_acc), "red"))
    writer.add_scalar("test/acc", (test_acc), iteration)
    # for sig-test purposes
    log_message("ALL ACCS:", all_accs)
    log_message("TEST TOKEN COST:", test_cost)
    return test_acc


@click.command()
@click.option("--seed", type=int, default=42, help="Random seed.")
@click.option("--out_dir", default="log/")
@click.option("--data_dir", default="../../data")
@click.option("--max_train_size", default=-1, type=int, help="Use only so many train examples.")
@click.option("--max_dev_size", default=-1, type=int, help="Use only so many dev examples.")
@click.option("--max_test_size", default=-1, type=int, help="Use only so many test examples.")
@click.option("--val_freq", type=int, default=2)
@click.option("--do_first_eval", is_flag=True)
@click.option("--do_zero_shot", is_flag=True)
@click.option("--n_shots", default=-1, type=int)
@click.option("--q_hidden", default="suffix_forward_tbs")
@click.option("--q_prompt", default="q_action_prompt")
@click.option("--p_hidden", default="suffix_forward_tbs")
@click.option("--p_class", default="classify_forward")
@click.option("--p_residual", type=str, default="classify_residual")
@click.option("--balance_batch", is_flag=True, help="Balance batch.")
@click.option("--batch_size", type=int, default=20)
@click.option("--one_layer", type=bool, default=False)
@click.option("--dataset", type=str, default="subj")
@click.option("--use_h_argmax", type=bool, default=False)
@click.option("--iters", type=int, default=20)
@click.option("--num_p_samples", type=int, default=5)
@click.option("--num_h_samples", type=int, default=3)
@click.option("--tolerance", type=int, default=-1)
@click.option("--cost_only", is_flag=True)
@click.option(
    "--rewrite_loss_only",
    type=bool,
    default=False,
    help="Rewrite hidden states for examples with errors only. Speeds-up inference.",
)
@click.option(
    "--strip_options_for_hidden",
    type=bool,
    default=False,
    help="Remove options from examples for the hidden layer.",
)
@click.option(
    "--trust_factor",
    type=float,
    default=0.0,
    help="Trust-region factor for prompt update. Ensures KL divergence between the old and new prompt is small.",
)
@click.option(
    "--fwd_temp",
    type=float,
    default=0.0,
    help="Forward temperature. This config is ignored if --connections_config is specified.",
)
@click.option(
    "--bwd_temp",
    type=float,
    default=0.7,
    help="Backward temperature. This config is ignored if --connections_config is specified.",
)
@click.option(
    "--use_memory",
    type=int,
    default=0,
    help="Include evaluation of past prompts that have worked well in the selection list.",
)
@click.option(
    "--forward_use_classes",
    type=bool,
    default=True,
    help="Uses classes in the forward pass, constrains the output space.",
)
@click.option(
    "--init_p1",
    type=str,
    default=None,
)
@click.option(
    "--init_p2",
    type=str,
    default=None,
)
@click.option(
    "--held_out_prompt_ranking",
    type=bool,
    default=False,
    help="Evaluate prompts to keep for the next iteration on held-out examples in the current batch.",
)
@click.option(
    "--train_p1",
    type=bool,
    default=True,
    help="Train 1 layer, if False, keep it fixed.",
)
@click.option(
    "--train_p2",
    type=bool,
    default=True,
    help="Train 2 layer, if False, keep it fixed.",
)
@click.option(
    "--logp_penalty",
    type=float,
    default=0.0,
    help="Logp penalty for hiddens that haven't worked. Encourages exploration.",
)
@click.option(
    "--decay_logp_penalty",
    type=bool,
    default=True,
    help="Decay logp penalty linearly, reaching zero at the last iteration.",
)
@click.option(
    "--output_scoring_function",
    type=str,
    default="logprobs",
    help="Scoring function to score output predictions. One of: logprobs, accuracy",
)
@click.option(
    "--hidden_scoring_function",
    type=str,
    default="logprobs",
    help="Use logprobs to score hidden states",
)
@click.option(
    "--loss_function",
    type=str,
    default="exact_match_loss",
    help=f"Loss function. One of {LossRegistry.available_losses()}",
)
@click.option(
    "--posterior_sharpening_include_prior",
    type=bool,
    default=True,
    help="Include prior term in the posterior sharpening.",
)
@click.option(
    "--posterior_sharpening_correct_weighting",
    type=bool,
    default=False,
    help="Correct importance sampling weighting for sharpening.",
)
@click.option(
    "--posterior_sharpening_use_mi_regularization",
    type=bool,
    default=False,
    help="MI-type regularization term on the hidden states.",
)
@click.option(
    "--posterior_temp",
    type=float,
    default=1.0,
    help="Sharpen (<1.0)/Flatten (>1.0) the posterior distribution over h.",
)
@click.option(
    "--fwd_model_type",
    type=str,
    default="text-davinci-003",
    help="Model type for forward.",
)
@click.option(
    "--bwd_model_type",
    type=str,
    default="",
    help="Model type for backward. If not specified, use the same as fwd_model_type.",
)
@click.option(
    "--fwd_max_tokens",
    type=int,
    default=256,
    help="Forward max tokens. This config is ignored if --connections_config is specified.",
)
@click.option(
    "--bwd_max_tokens",
    type=int,
    default=512,
    help="Backward max tokens. This config is ignored if --connections_config is specified.",
)
@click.option(
    "--p1_max_tokens",
    type=int,
    default=256,
    help="P1 max tokens.",
)
@click.option(
    "--p2_max_tokens",
    type=int,
    default=20,
    help="P2 max tokens.",
)
@click.option(
    "--num_p1_steps",
    type=int,
    default=1,
    help="Number of prompt optimization steps for the hidden layer.",
)
@click.option(
    "--connections_config",
    type=click.Path(exists=True),
    default=None,
    help=(
        "Path to the connections config yaml file. If a config file is specified, "
        "the models temperature and max_tokens from the command line are ignored."
    ),
)
@click.option(
    "--use_nce",
    type=bool,
    default=False,
    help="Use NCE for hidden scoring.",
)
@click.option(
    "--burn_in_ratio",
    type=float,
    default=0.05,
    help="Ratio of target tokens to skip when calculating logprobs.",
)
@click.option(
    "--result_data_path",
    type=str,
    default=None,
    help="The path of the file where the result logs json are stored",
)
@click.option(
    "--enable_wandb",
    is_flag=True,
    help="Enable wandb logging. Requires wandb to be installed.",
)
def main(
    seed,
    out_dir,
    data_dir,
    max_train_size,
    max_dev_size,
    max_test_size,
    val_freq,
    cost_only,
    do_first_eval,
    do_zero_shot,
    n_shots,
    q_hidden,
    q_prompt,
    p_hidden,
    p_class,
    p_residual,
    fwd_temp,
    bwd_temp,
    balance_batch,
    batch_size,
    one_layer,
    dataset,
    use_h_argmax,
    iters,
    num_p_samples,
    num_h_samples,
    strip_options_for_hidden,
    trust_factor,
    use_memory,
    init_p1,
    init_p2,
    tolerance,
    output_scoring_function,
    hidden_scoring_function,
    loss_function,
    rewrite_loss_only,
    posterior_sharpening_include_prior,
    posterior_sharpening_correct_weighting,
    posterior_sharpening_use_mi_regularization,
    forward_use_classes,
    held_out_prompt_ranking,
    train_p1,
    train_p2,
    logp_penalty,
    decay_logp_penalty,
    posterior_temp,
    fwd_model_type,
    bwd_model_type,
    fwd_max_tokens,
    bwd_max_tokens,
    p1_max_tokens,
    p2_max_tokens,
    num_p1_steps,
    connections_config,
    use_nce,
    burn_in_ratio,
    result_data_path,
    enable_wandb,
):
    timestamp = datetime.datetime.now().strftime("%Y-%m-%d_%H-%M-%S.%f")
    out_dir = os.path.join(out_dir, timestamp)
    os.makedirs(out_dir, exist_ok=True)
    output_log_dir = os.path.join(out_dir, "output.log")
    logging.basicConfig(
        filename=output_log_dir,
        level=logging.INFO,
        format="%(asctime)s - %(message)s",
        datefmt="%Y-%m-%d %H:%M:%S",
    )

    log_message(json.dumps(locals()))
    log_message(f"Logging to... {output_log_dir}")

    wandb_enabled = False
    if enable_wandb:
        if wandb_installed:
            wandb_enabled = True
            wandb.init(config=locals(), project="dln")
            prompt_table = wandb.Table(columns=["epoch", "w1", "w2"])
        else:
            log_message(
                colored(
                    "Wandb is not installed. Please install it to enable wandb logging.",
                    "red",
                )
            )

    writer = SummaryWriter(out_dir)

    dataset = init_dataset(
        dataset_id=dataset,
        seed=seed,
        data_dir=data_dir,
        n_few_shots=n_shots,
        max_train_size=max_train_size,
        max_dev_size=max_dev_size,
        max_test_size=max_test_size,
    )

    if result_data_path is None:
        result_data_path = os.path.join(out_dir, "result_data.json")
    result_writer = ResultLogWriter(dataset.dataset_name, path=result_data_path)

    init_p1, init_p2 = init_prompts(dataset, init_p1, init_p2)
    if wandb_enabled:
        prompt_table.add_data(0, init_p1, init_p2)
    log_message("Init P1: ", init_p1)
    log_message("Init P2: ", init_p2)

    # Use the same model type if bwd is not specified.
    bwd_model_type = bwd_model_type or fwd_model_type

<<<<<<< HEAD
    llm_registry = LLMRegistry()
    fwd_model = llm_registry.register(
        "fwd_model",
        fwd_model_type,
        temperature=0.0,
        max_tokens=fwd_max_tokens,
        stop=None,
        seed=seed,
    )

    bwd_model = llm_registry.register(
        "bwd_model",
        bwd_model_type,
        temperature=bwd_temp,
        max_tokens=bwd_max_tokens,
        stop=None,
        seed=seed,
    )
=======
    if connections_config is not None:
        llm_registry = LLMRegistry.from_yaml(connections_config)
        fwd_model = llm_registry.get(fwd_model_type)
        bwd_model = llm_registry.get(bwd_model_type)
    else:
        llm_registry = LLMRegistry()

        fwd_model = llm_registry.register(
            "fwd_model",
            fwd_model_type,
            temperature=0.0,
            max_tokens=fwd_max_tokens,
            stop=None,
        )

        bwd_model = llm_registry.register(
            "bwd_model",
            bwd_model_type,
            temperature=bwd_temp,
            max_tokens=bwd_max_tokens,
            stop=None,
        )
>>>>>>> ce9a1269

    postproc = None
    if loss_function == "exact_match_loss":
        postproc = postprocess_prediction
    loss_fn = LossRegistry.instantiate(loss_function, postproc)
    prompt_sampler = PromptSampler(bwd_model, q_prompt)
    posterior_sampler = PosteriorSampler(bwd_model, q_hidden)
    logprobs_score = LogProbsScore(fwd_model, burn_in_ratio)
    model = VILModel(
        loss_fn,
        init_p1=init_p1,
        init_p2=init_p2,
        two_layers=not one_layer,
        num_p_samples=num_p_samples,
        num_h_samples=num_h_samples,
        forward_evaluate=fwd_model,
        posterior_sampler=posterior_sampler,
        prompt_sampler_1=prompt_sampler,
        prompt_sampler_2=prompt_sampler,
        logprobs_score=logprobs_score,
        p_hidden=p_hidden,
        p_class=p_class,
        p_residual=p_residual,
        use_h_argmax=use_h_argmax,
        output_classes=dataset.output_classes,
        strip_options_for_hidden=strip_options_for_hidden,
        trust_factor=trust_factor,
        forward_use_classes=forward_use_classes,
        held_out_prompt_ranking=held_out_prompt_ranking,
        use_memory=use_memory,
        train_p1=train_p1,
        train_p2=train_p2,
        logp_penalty=logp_penalty,
        p1_max_tokens=p1_max_tokens,
        p2_max_tokens=p2_max_tokens,
        posterior_temp=posterior_temp,
        output_scoring_function=output_scoring_function,
        hidden_scoring_function=hidden_scoring_function,
        num_p1_steps=num_p1_steps,
        posterior_sharpening_include_prior=posterior_sharpening_include_prior,
        posterior_sharpening_correct_weighting=posterior_sharpening_correct_weighting,
        posterior_sharpening_use_mi_regularization=posterior_sharpening_use_mi_regularization,
        use_nce=use_nce,
        rewrite_loss_only=rewrite_loss_only,
    )

    running_acc = 0.0
    running_elbo = 0.0
    best_dev = 0.0
    best_ps = [model.encoder_l1.weight, model.encoder_l2.weight]
    val_scores = {}

    patience = 0
    for iteration in range(iters + 1):
        log_message("STARTING EPOCH {} - {}".format(iteration, out_dir))

        if (iteration == 0 and do_first_eval) or (iteration > 0 and iteration % val_freq == 0):
            dev_acc = validate(
                dataset, model, loss_fn, iteration, val_scores, writer, result_writer
            )
            if wandb_enabled:
                wandb.log({"dev/acc": dev_acc, "epoch": iteration})

            model.result_entry.log_metric('dev_acc', dev_acc)

            if dev_acc > best_dev:
                best_dev = dev_acc
                best_ps = (model.encoder_l1.weight, model.encoder_l2.weight)

                if use_memory:
                    model.add_to_memory(*best_ps, score=best_dev)

                log_message(colored("BEST DEV ACC: {}".format(best_dev), "red"))
                patience = 0
            else:
                patience += 1

            if tolerance >= 0 and patience >= tolerance:
                log_message("Loading back the best model...")
                model.encoder_l1.weight = best_ps[0]
                model.encoder_l2.weight = best_ps[1]
                patience = 0
        else:
            model.result_entry.log_metric("dev_acc", None)

        result_writer.write_result(
            step=iteration,
            layers=[model.encoder_l2.weight]
            if one_layer
            else [model.encoder_l1.weight, model.encoder_l2.weight],
            metrics=model.result_entry.metrics,
            candidates=model.result_entry.candidates,
        )

        # zero shot or allow last iteration for validation
        if do_zero_shot or iteration == iters or cost_only or (n_shots >= 0 and not train_p1 and not train_p2):
            break

        x, y, infos = dataset.get_batch(
            "train", batch_size, random_sample=True, balance=balance_batch
        )

        if decay_logp_penalty:
            model.logp_penalty = logp_penalty * (1.0 - (iteration / iters))

        log_message(colored("Training P2? {}".format(model.train_p2), "red"))
        log_message(colored("LOGPenalty? {}".format(model.logp_penalty), "red"))
        elbo, p1, p2, loss, elbo1, elbo2 = model.forward(
            np.array(x), np.array(y), infos=infos, temperature=fwd_temp
        )

        # Update prompts
        model.encoder_l1.weight = p1
        model.encoder_l2.weight = p2
        log_message("Current L1 weights:", model.encoder_l1.weight)
        log_message("Current L2 weights:", model.encoder_l2.weight)
        log_message("Patience: {}".format(patience))

        if iteration == 0:
            running_elbo = elbo
            running_acc = 1.0 - loss
        else:
            running_elbo = 0.2 * elbo + 0.8 * running_elbo
            running_acc = 0.2 * (1.0 - loss) + 0.8 * running_acc

        log_message("--------------------")
        log_message(colored("{} TRAINING EPOCH DONE.".format(iteration), "blue"))
        log_message(colored("ELBO: {}".format(elbo), "blue"))
        log_message(colored("ACC: {}".format((1.0 - loss)), "blue"))
        log_message(colored("RUN ELBO: {}".format(running_elbo), "blue"))
        log_message(colored("RUN ACC: {}".format(running_acc), "blue"))
        log_message(colored("BATCH Y BALANCE: {}".format(Counter(y)), "blue"))
        log_message(colored("BATCH X LEN: {}".format([len(x_i) for x_i in x]), "blue"))

        if wandb_enabled:
            prompt_table.add_data(iteration + 1, str(p1), str(p2))
            wandb.log({"train/prompts": prompt_table})
            wandb.log(
                {"train/elbo": elbo, "train/acc": (1.0 - loss), "epoch": iteration}
            )

        writer.add_scalar("elbo", elbo, iteration)
        writer.add_scalar("elbo1", elbo1, iteration)
        writer.add_scalar("elbo2", elbo2, iteration)
        writer.add_scalar("acc", (1.0 - loss), iteration)
        model.result_entry.log_metric("elbo", elbo)
        model.result_entry.log_metric("acc", (1.0 - loss))
        model.result_entry.log_metric("run_elbo", running_elbo)
        model.result_entry.log_metric("run_acc", running_acc)

    log_message("--------------------")
    log_message("Loading best model...")

    model.encoder_l1.weight = best_ps[0]
    model.encoder_l2.weight = best_ps[1]

    log_message("Best L1 weights:", model.encoder_l1.weight)
    log_message("Best L2 weights:", model.encoder_l2.weight)

    log_message("TRAINING TOKEN COST:", llm_registry.total_cost)
    test_acc = test(dataset, model, loss_fn, iteration, writer, cost_only=cost_only)

    if wandb_enabled:
        wandb.log({"test/acc": test_acc, "epoch": iteration})

    log_message(colored("DEV ACC: {}".format(best_dev), "green"))
    log_message(colored("TEST ACC: {}".format(test_acc), "green"))
    log_message("TOTAL TOKEN COST:", llm_registry.total_cost)

    result_writer.save_to_json_file()
    writer.close()


if __name__ == "__main__":
    main()<|MERGE_RESOLUTION|>--- conflicted
+++ resolved
@@ -484,26 +484,6 @@
     # Use the same model type if bwd is not specified.
     bwd_model_type = bwd_model_type or fwd_model_type
 
-<<<<<<< HEAD
-    llm_registry = LLMRegistry()
-    fwd_model = llm_registry.register(
-        "fwd_model",
-        fwd_model_type,
-        temperature=0.0,
-        max_tokens=fwd_max_tokens,
-        stop=None,
-        seed=seed,
-    )
-
-    bwd_model = llm_registry.register(
-        "bwd_model",
-        bwd_model_type,
-        temperature=bwd_temp,
-        max_tokens=bwd_max_tokens,
-        stop=None,
-        seed=seed,
-    )
-=======
     if connections_config is not None:
         llm_registry = LLMRegistry.from_yaml(connections_config)
         fwd_model = llm_registry.get(fwd_model_type)
@@ -517,6 +497,7 @@
             temperature=0.0,
             max_tokens=fwd_max_tokens,
             stop=None,
+            seed=seed,
         )
 
         bwd_model = llm_registry.register(
@@ -525,8 +506,8 @@
             temperature=bwd_temp,
             max_tokens=bwd_max_tokens,
             stop=None,
+            seed=seed,
         )
->>>>>>> ce9a1269
 
     postproc = None
     if loss_function == "exact_match_loss":
