--- conflicted
+++ resolved
@@ -70,11 +70,7 @@
     prior_layer = PriorLayer(forward_template="suffix_forward", init="")
     with patch("dln.score.forward_evaluate", raw_logprobs):
         logp = prior_layer.log_p(inputs, outputs)
-<<<<<<< HEAD
-    np.testing.assert_almost_equal(logp, [-1.48348267, -1.47351816])
-=======
     np.testing.assert_almost_equal(logp.targets, [-1.48348267, -1.47351816])
->>>>>>> dcc0ba98
 
 
 def test_forward_with_output_class(top_logprobs):
